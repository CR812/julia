# This file is a part of Julia. License is MIT: https://julialang.org/license

using Base.Test

using Base.LinAlg: BlasComplex, BlasFloat, BlasReal, QRPivoted

n = 10

# Split n into 2 parts for tests needing two matrices
n1 = div(n, 2)
n2 = 2*n1

srand(1234321)

areal = randn(n,n)/2
aimg  = randn(n,n)/2
a2real = randn(n,n)/2
a2img  = randn(n,n)/2
breal = randn(n,2)/2
bimg  = randn(n,2)/2

@testset for eltya in (Float32, Float64, Complex64, Complex128, Int)
    a = eltya == Int ? rand(1:7, n, n) : convert(Matrix{eltya}, eltya <: Complex ? complex.(areal, aimg) : areal)
    a2 = eltya == Int ? rand(1:7, n, n) : convert(Matrix{eltya}, eltya <: Complex ? complex.(a2real, a2img) : a2real)
    asym = a.'+ a                  # symmetric indefinite
    aher = a' + a                  # Hermitian indefinite
    apd  = a' * a                  # Positive-definite
    for (a, a2, aher, apd) in ((a, a2, aher, apd),
                               (view(a, 1:n, 1:n),
                                view(a2, 1:n, 1:n),
                                view(aher, 1:n, 1:n),
                                view(apd , 1:n, 1:n)))
        ε = εa = eps(abs(float(one(eltya))))

        @testset for eltyb in (Float32, Float64, Complex64, Complex128, Int)
            b = eltyb == Int ? rand(1:5, n, 2) : convert(Matrix{eltyb}, eltyb <: Complex ? complex.(breal, bimg) : breal)

            # check that factorize gives a Bunch-Kaufman
            @test isa(factorize(asym), LinAlg.BunchKaufman)
            @test isa(factorize(aher), LinAlg.BunchKaufman)

            for b in (b, view(b, 1:n, 1:2))
                εb = eps(abs(float(one(eltyb))))
                ε = max(εa,εb)

                @testset "$uplo Bunch-Kaufman factor of indefinite matrix" for uplo in (:L, :U)
                    bc1 = bkfact(Hermitian(aher, uplo))
                    @test LinAlg.issuccess(bc1)
                    @test logabsdet(bc1)[1] ≈ log(abs(det(bc1)))
                    if eltya <: Real
                        @test logabsdet(bc1)[2] == sign(det(bc1))
                    else
                        @test logabsdet(bc1)[2] ≈ sign(det(bc1))
                    end
                    @test inv(bc1)*aher ≈ eye(n)
                    @test aher*(bc1\b) ≈ b atol=1000ε
                    @testset for rook in (false, true)
                        @test inv(bkfact(Symmetric(a.' + a, uplo), rook))*(a.' + a) ≈ eye(n)
                        @test size(bc1) == size(bc1.LD)
                        @test size(bc1, 1) == size(bc1.LD, 1)
                        @test size(bc1, 2) == size(bc1.LD, 2)
                        if eltya <: BlasReal
                            @test_throws ArgumentError bkfact(a)
                        end
                    end
                    # Test extraction of factors
                    # syconvf_rook just added to LAPACK 3.7.0. Test when we distribute LAPACK 3.7.0
                    @test bc1[uplo]*bc1[:D]*bc1[uplo]' ≈ aher[bc1[:p], bc1[:p]]
                    @test bc1[uplo]*bc1[:D]*bc1[uplo]' ≈ bc1[:P]*aher*bc1[:P]'
                    if eltya <: Complex
                        bc1 = bkfact(Symmetric(asym, uplo))
                        @test bc1[uplo]*bc1[:D]*bc1[uplo].' ≈ asym[bc1[:p], bc1[:p]]
                        @test bc1[uplo]*bc1[:D]*bc1[uplo].' ≈ bc1[:P]*asym*bc1[:P]'
                    end
                    @test_throws KeyError bc1[:Z]
                    @test_throws ArgumentError uplo == :L ? bc1[:U] : bc1[:L]
                end

                @testset "$uplo Bunch-Kaufman factors of a pos-def matrix" for uplo in (:U, :L)
                    @testset "rook pivoting: $rook" for rook in (false, true)
                        bc2 = bkfact(Hermitian(apd, uplo), rook)
                        @test LinAlg.issuccess(bc2)
                        @test logdet(bc2) ≈ log(det(bc2))
                        @test logabsdet(bc2)[1] ≈ log(abs(det(bc2)))
                        @test logabsdet(bc2)[2] == sign(det(bc2))
                        @test inv(bc2)*apd ≈ eye(eltyb, n)
                        @test apd*(bc2\b) ≈ b atol=150000ε
                        @test ishermitian(bc2) == !issymmetric(bc2)
                    end
                end
            end
        end
<<<<<<< HEAD
        if eltya <: Real
            @testset "Bunch-Kaufman factors of a singular matrix" begin
                As1 = ones(eltya, n, n)
                As2 = complex(ones(eltya, n, n))
                As3 = complex(ones(eltya, n, n))
                As3[end, 1] += convert(complex(eltya), im)
                As3[1, end] -= convert(complex(eltya), im)
                for As = (As1, As2, As3)
                    for As in (As, view(As, 1:n, 1:n))
                        @testset for rook in (false, true)
                            @testset for uplo in (:L, :U)
                                F = bkfact(issymmetric(As) ? Symmetric(As, uplo) : Hermitian(As, uplo), rook)
                                @test !LinAlg.issuccess(F)
                                @test det(F) == 0
                                @test_throws LinAlg.SingularException inv(F)
                                @test_throws LinAlg.SingularException F \ ones(eltya, size(As, 1))
                            end
                        end
=======
    end
end


@testset "Bunch-Kaufman factors of a singular matrix" begin
    let As1 = ones(n, n)
        As2 = complex(ones(n, n))
        As3 = complex(ones(n, n))
        As3[end, 1] += im
        As3[1, end] -= im

        for As = (As1, As2, As3)
            for As in (As, view(As, 1:n, 1:n))
                @testset for rook in (false, true)
                    @testset for uplo in (:L, :U)
                        F = bkfact(issymmetric(As) ? Symmetric(As, uplo) : Hermitian(As, uplo), rook)
                        @test !LinAlg.issuccess(F)
                        @test det(F) == 0
                        @test_throws LinAlg.SingularException inv(F)
                        @test_throws LinAlg.SingularException F \ ones(size(As, 1))
>>>>>>> 15b29bc1
                    end
                end
            end
        end
    end
end

@testset "test example due to @timholy in PR 15354" begin
    A = rand(6,5); A = complex(A'*A) # to avoid calling the real-lhs-complex-rhs method
    F = cholfact(A);
    v6 = rand(Complex128, 6)
    v5 = view(v6, 1:5)
    @test F\v5 == F\v6[1:5]
end

@test_throws DomainError logdet(bkfact([-1 -1; -1 1]))
@test logabsdet(bkfact([8 4; 4 2]))[1] == -Inf<|MERGE_RESOLUTION|>--- conflicted
+++ resolved
@@ -90,7 +90,6 @@
                 end
             end
         end
-<<<<<<< HEAD
         if eltya <: Real
             @testset "Bunch-Kaufman factors of a singular matrix" begin
                 As1 = ones(eltya, n, n)
@@ -109,28 +108,6 @@
                                 @test_throws LinAlg.SingularException F \ ones(eltya, size(As, 1))
                             end
                         end
-=======
-    end
-end
-
-
-@testset "Bunch-Kaufman factors of a singular matrix" begin
-    let As1 = ones(n, n)
-        As2 = complex(ones(n, n))
-        As3 = complex(ones(n, n))
-        As3[end, 1] += im
-        As3[1, end] -= im
-
-        for As = (As1, As2, As3)
-            for As in (As, view(As, 1:n, 1:n))
-                @testset for rook in (false, true)
-                    @testset for uplo in (:L, :U)
-                        F = bkfact(issymmetric(As) ? Symmetric(As, uplo) : Hermitian(As, uplo), rook)
-                        @test !LinAlg.issuccess(F)
-                        @test det(F) == 0
-                        @test_throws LinAlg.SingularException inv(F)
-                        @test_throws LinAlg.SingularException F \ ones(size(As, 1))
->>>>>>> 15b29bc1
                     end
                 end
             end
