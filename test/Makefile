--- conflicted
+++ resolved
@@ -5,15 +5,9 @@
 
 TESTS = default all extra \
 core numbers strings unicode corelib hashing remote \
-<<<<<<< HEAD
 arrayops linalg fft dct sparse bitarray suitesparse arpack \
-random math functional bigint combinatorics statistics \
-glpk linprog bigfloat poly file Rmath remote zlib image \
-=======
-arrayops linalg fft sparse bitarray suitesparse arpack \
 random math functional bigint bigfloat combinatorics \
 statistics glpk linprog poly file Rmath remote zlib image \
->>>>>>> df564000
 iostring gzip
 
 $(TESTS) ::
