--- conflicted
+++ resolved
@@ -24,7 +24,8 @@
 /////////////////////////////////////////////////////////////////////////////
 
 // convert a value to a string
-template <class T> std::string to_string(const T& t) {
+template <class T> std::string to_string(const T& t)
+{
     // convert a value to a string
     stringstream ss;
     ss<<t;
@@ -32,7 +33,8 @@
 }
 
 // parse a string from a value
-template <class T> T from_string(const std::string& t) {
+template <class T> T from_string(const std::string& t)
+{
     // parse a value from a string
     T ret;
     stringstream(t)>>ret;
@@ -44,7 +46,8 @@
 /////////////////////////////////////////////////////////////////////////////
 
 // a message
-class message {
+class message
+{
 public:
     // see ui/webserver/julia_web_base.j for documentation
     uint8_t type;
@@ -52,14 +55,14 @@
 };
 
 /////////////////////////////////////////////////////////////////////////////
-// sessions
-/////////////////////////////////////////////////////////////////////////////
-
-// if a session hasn't been queried in this time, it dies
-const int WEB_SESSION_TIMEOUT = 20; // in seconds
-
-// a web session
-struct web_session {
+// julia_sessions
+/////////////////////////////////////////////////////////////////////////////
+
+// if a julia_session hasn't been queried in this time, it dies
+const int julia_session_TIMEOUT = 20; // in seconds
+
+// a web julia_session
+struct web_julia_session {
     // time since watchdog was last "pet"
     time_t update_time;
 
@@ -70,20 +73,21 @@
     string user_name;
 };
 
-// julia session states
-enum julia_session_status {
+enum julia_session_status
+{
     SESSION_WAITING_FOR_PORT_NUM,
     SESSION_NORMAL,
     SESSION_TERMINATING,
 };
 
-// a julia session
-struct julia_session {
-    // a map from session tokens to web sessions that use this julia session
-    map<string, web_session> web_session_map;
-
-    // the session name
-    string session_name;
+// a julia_session
+struct julia_julia_session
+{
+    // a map from julia_session tokens to web julia_sessions that use this julia julia_session
+    map<string, web_julia_session> web_julia_session_map;
+
+    // the julia_session name
+    string julia_session_name;
 
     // to be sent to julia
     string inbox_std;
@@ -100,20 +104,11 @@
     // keep track of messages sent to all the clients (not messages sent to particular users)
     vector<message> outbox_history;
 
-<<<<<<< HEAD
-    // process id of julia instance
-    int pid;
-
-    // write to julia_in[1], read from julia_out[0] and julia_err[0]
-    int julia_in[2];
-    int julia_out[2];
-    int julia_err[2];
-=======
     //pipes
     uv_process_t *proc;
     uv_pipe_t *julia_in;
     uv_pipe_t *julia_out;
->>>>>>> 00314fc5
+	uv_pipe_t *julia_err;
 
     // the socket for communicating to julia
     uv_tcp_t *sock;
@@ -121,31 +116,27 @@
     // io threads
     pthread_t thread;
 
-    // when both threads have terminated, we can kill the session
+    // when both threads have terminated, we can kill the julia_session
     bool inbox_thread_alive;
     bool outbox_thread_alive;
 
-    // whether the session should terminate
+    // whether the julia_session should terminate
     bool should_terminate;
 
-    // the status of the session
-<<<<<<< HEAD
-    julia_session_status status;
-=======
-    session_status status;
+    // the status of the julia_session
+    julia_julia_session_status status;
 
     //event loop
     uv_loop_t *event_loop;
 
     //notifier
     uv_async_t *data_notifier;
->>>>>>> 00314fc5
 };
 
-// a list of julia sessions
-vector<julia_session*> julia_session_list;
-
-// a mutex for accessing session_map
+// a list of julia julia_sessions
+vector<julia_julia_session*> julia_julia_session_list;
+
+// a mutex for accessing julia_session_map
 pthread_mutex_t julia_session_mutex;
 
 /////////////////////////////////////////////////////////////////////////////
@@ -155,24 +146,6 @@
 // add to the inbox regularly according to this interval
 const int INBOX_INTERVAL = 10000; // in nanoseconds
 
-<<<<<<< HEAD
-// this thread sends input from the client to julia
-void* inbox_thread(void* arg) {
-    // get the session
-    julia_session* julia_session_ptr = (julia_session*)arg;
-
-    // loop for the duration of the session
-    while (true)
-    {
-        // lock the mutex
-        pthread_mutex_lock(&julia_session_mutex);
-
-        // terminate if necessary
-        if (julia_session_ptr->status == SESSION_TERMINATING)
-        {
-            // unlock the mutex
-            pthread_mutex_unlock(&julia_session_mutex);
-=======
 
 void closeInput(uv_stream_t *handle,int status)
 {
@@ -180,26 +153,15 @@
     string session_token=data->session_token;
 
     // lock the mutex
-    pthread_mutex_lock(&session_mutex);
+    pthread_mutex_lock(&julia_session_mutex);
 
     // tell the watchdog that this thread is done
-    session_map[session_token].inbox_thread_alive = false;
->>>>>>> 00314fc5
+    julia_session_ptr->inbox_thread_alive = false;
 
     // unlock the mutex
-    pthread_mutex_unlock(&session_mutex);
-}
-
-<<<<<<< HEAD
-        // get the inbox data
-        string inbox = julia_session_ptr->inbox_std;
-
-        // if there is no inbox data and no messages to send, or if julia isn't ready, wait and try again
-        if ((inbox == "" && julia_session_ptr->inbox.empty()) || julia_session_ptr->status != SESSION_NORMAL)
-        {
-            // unlock the mutex
-            pthread_mutex_unlock(&julia_session_mutex);
-=======
+    pthread_mutex_unlock(&julia_session_mutex);
+}
+
 void free_socket_write_buffer(uv_write_t* req, int status)
 {
     vector<string>* tmp = (vector<string>*) req->data;
@@ -212,7 +174,6 @@
     delete[] (char*)req->data;
     delete req;
 }
->>>>>>> 00314fc5
 
 
 static uv_buf_t alloc_buf(uv_handle_t* handle, size_t suggested_size) {
@@ -227,18 +188,13 @@
 void read_client(uv_async_t* handle, int status)
 {
     // lock the mutex
-    pthread_mutex_lock(&session_mutex);
-
-<<<<<<< HEAD
-        // prepare for writing to julia
-        int pipe = julia_session_ptr->julia_in[1];
-=======
+    pthread_mutex_lock(&julia_session_mutex);
+
     clientData *data = (clientData *)handle->data;
-    string session_token=data->session_token;
->>>>>>> 00314fc5
+    julia_session *julia_session_ptr->=data->session;
 
     // terminate if necessary
-    if (session_map[session_token].status == SESSION_TERMINATING)
+    if (julia_session_ptr->status == SESSION_TERMINATING)
     {
         // unlock the mutex
         pthread_mutex_unlock(&julia_session_mutex);
@@ -246,38 +202,18 @@
         // terminate
         uv_close((uv_handle_t*)handle,(uv_close_cb)&closeInput);
 
-<<<<<<< HEAD
-        // lock the mutex
-        pthread_mutex_lock(&julia_session_mutex);
-
-        // write messages to julia
-        for (size_t i = 0; i < julia_session_ptr->inbox.size(); i++)
-        {
-            // get the message
-            message msg = julia_session_ptr->inbox[i];
-
-            // write the message type
-            string str_msg_type = " ";
-            str_msg_type[0] = msg.type;
-            julia_session_ptr->sock->write(str_msg_type);
-
-            // write the number of arguments
-            string str_arg_num = " ";
-            str_arg_num[0] = msg.args.size();
-            julia_session_ptr->sock->write(str_arg_num);
-=======
         return;
-    } else if(session_map[session_token].status != SESSION_NORMAL)
+    } else if(julia_session_ptr->status != SESSION_NORMAL)
         return;
 
     // get the inbox data
-    string inbox = session_map[session_token].inbox_std;
+    string inbox = julia_session_ptr->inbox_std;
 
     // if there is no inbox data and no messages to send, or if julia isn't ready, wait and try again
-    if ((inbox == "" && session_map[session_token].inbox.empty()) || session_map[session_token].status != SESSION_NORMAL)
+    if ((inbox == "" && julia_session_ptr->inbox.empty()) || julia_session_ptr->status != SESSION_NORMAL)
     {
         // unlock the mutex
-        pthread_mutex_unlock(&session_mutex);
+        pthread_mutex_unlock(&julia_session_mutex);
 
         return;
     }
@@ -292,14 +228,14 @@
 
         uv_write_t *req = new uv_write_s;
         req->data=(void*)cstr;
-        uv_write(req,(uv_stream_t*)session_map[session_token].julia_in,&buffer,1,&free_write_buffer);
+        uv_write(req,(uv_stream_t*)julia_session_ptr->julia_in,&buffer,1,&free_write_buffer);
     }
 
     // write messages to julia
-    for (size_t i = 0; i < session_map[session_token].inbox.size(); i++)
+    for (size_t i = 0; i < julia_session_ptr->inbox.size(); i++)
     {
         // get the message
-        message msg = session_map[session_token].inbox[i];
+        message msg = julia_session_ptr->inbox[i];
 
         uv_buf_t bufs[2*(1+msg.args.size())];
         uv_write_t *req2 = new uv_write_s;
@@ -325,7 +261,6 @@
 
 
         if(msg.args.size()>0) {
->>>>>>> 00314fc5
 
             // iterate through the arguments
             for (size_t j = 0; j < msg.args.size(); j++)
@@ -333,24 +268,6 @@
                 // write the size of the argument
                 string str_arg_size = "    ";
                 *((uint32_t*)(&(str_arg_size[0]))) = (uint32_t)msg.args[j].size();
-<<<<<<< HEAD
-                julia_session_ptr->sock->write(str_arg_size);
-
-                // write the argument
-                julia_session_ptr->sock->write(msg.args[j]);
-            }
-        }
-        julia_session_ptr->inbox.clear();
-
-        // remove the written data from the inbox
-        if (bytes_written < 0)
-            julia_session_ptr->inbox_std = "";
-        else
-            julia_session_ptr->inbox_std = julia_session_ptr->inbox_std.substr(bytes_written, julia_session_ptr->inbox_std.size()-bytes_written);
-
-        // unlock the mutex
-        pthread_mutex_unlock(&julia_session_mutex);
-=======
                 tmp->push_back(str_arg_size);
                 bufs[2*(j+1)].base=str_arg_size.data();
                 bufs[2*(j+1)].len=str_arg_size.size();
@@ -361,197 +278,69 @@
             }
         }
 
-        uv_write(req2,(uv_stream_t*)session_map[session_token].sock,bufs,2*(1+msg.args.size()),&free_socket_write_buffer);
->>>>>>> 00314fc5
-    }
-    session_map[session_token].inbox.clear();
-
-<<<<<<< HEAD
+        uv_write(req2,(uv_stream_t*)julia_session_ptr->sock,bufs,2*(1+msg.args.size()),&free_socket_write_buffer);
+    }
+    julia_session_ptr->inbox.clear();
+
+    // remove the written data from the inbox
+    julia_session_ptr->inbox_std.clear();
+
+    // unlock the mutex
+    pthread_mutex_unlock(&julia_session_mutex);
+}
+
+/////////////////////////////////////////////////////////////////////////////
+// THREAD:  outbox_thread (from julia to browser)
+/////////////////////////////////////////////////////////////////////////////
+
+// add to the outbox regularly according to this interval
+const int OUTBOX_INTERVAL = 10000; // in nanoseconds
+
+// check for the port number from julia according to this interval
+const int PORT_NUM_INTERVAL = 10000; // in nanoseconds
+
+void socketClosed(uv_handle_t *stream)
+{
+    delete (uv_tcp_t *)stream;
+}
+
+void close_julia_session(uv_handle_t *stream)
+{
+    clientData *data = (clientData *)stream->data;
+    julia_session *julia_session_ptr = data->julia_session;
     // lock the mutex
     pthread_mutex_lock(&julia_session_mutex);
 
     // tell the watchdog that this thread is done
-    julia_session_ptr->inbox_thread_alive = false;
+    julia_session_ptr->outbox_thread_alive = false;
+
+    // release the socket
+    uv_close((uv_handle_t*)julia_session_ptr->sock,&socketClosed);
 
     // unlock the mutex
     pthread_mutex_unlock(&julia_session_mutex);
-
-    // terminate
-    return 0;
-=======
-    // remove the written data from the inbox
-    session_map[session_token].inbox_std.clear();
-
-    // unlock the mutex
-    pthread_mutex_unlock(&session_mutex);
->>>>>>> 00314fc5
-}
-
-/////////////////////////////////////////////////////////////////////////////
-// THREAD:  outbox_thread (from julia to browser)
-/////////////////////////////////////////////////////////////////////////////
-
-// add to the outbox regularly according to this interval
-const int OUTBOX_INTERVAL = 10000; // in nanoseconds
-
-// check for the port number from julia according to this interval
-const int PORT_NUM_INTERVAL = 10000; // in nanoseconds
-
-<<<<<<< HEAD
-// this thread waits for output from julia and stores it in a buffer (for later polling by the client)
-void* outbox_thread(void* arg) {
-    // get the session
-    julia_session* julia_session_ptr = (julia_session*)arg;
-
-    // keep track of the output from julia
-    string outbox_std;
-
-    // loop for the duration of the session
-    while (true)
-    {
-        // lock the mutex
-        pthread_mutex_lock(&julia_session_mutex);
-
-        // terminate if necessary
-        if (julia_session_ptr->status == SESSION_TERMINATING)
-        {
-            // unlock the mutex
-            pthread_mutex_unlock(&julia_session_mutex);
-=======
-void socketClosed(uv_handle_t *stream)
-{
-    delete (uv_tcp_t *)stream;
-}
-
-void close_session(uv_handle_t *stream)
-{
-    clientData *data = (clientData *)stream->data;
-    string session_token=data->session_token;
-    // lock the mutex
-    pthread_mutex_lock(&session_mutex);
-
-    // tell the watchdog that this thread is done
-    session_map[session_token].outbox_thread_alive = false;
->>>>>>> 00314fc5
-
-    // release the socket
-    uv_close((uv_handle_t*)session_map[session_token].sock,&socketClosed);
-
-    // unlock the mutex
-    pthread_mutex_unlock(&session_mutex);
-}
-
-<<<<<<< HEAD
-        // prepare for reading from julia
-        int pipe_out = julia_session_ptr->julia_out[0];
-        int pipe_err = julia_session_ptr->julia_err[0];
-
-        // unlock the mutex
-        pthread_mutex_unlock(&julia_session_mutex);
-
-        // read output data while there is data
-        while (true)
-        {
-            // select to determine if there is a byte to read
-            char buffer[2];
-            fd_set set;
-            FD_ZERO(&set);
-            FD_SET(pipe_out, &set);
-            timeval select_timeout;
-            select_timeout.tv_sec = 0;
-            select_timeout.tv_usec = 100000;
-            if (select(FD_SETSIZE, &set, 0, 0, &select_timeout))
-            {
-                // try to read the byte
-                if (read(pipe_out, buffer, 1) > 0)
-                    new_raw_data = true;
-                else
-                    break;
-            }
-            else
-                break;
-            buffer[1] = 0;
-
-            // add the byte to the outbox
-            outbox_std += buffer[0];
-        }
-
-        // read error data while there is data
-        while (true)
-        {
-            // select to determine if there is a byte to read
-            char buffer[2];
-            fd_set set;
-            FD_ZERO(&set);
-            FD_SET(pipe_err, &set);
-            timeval select_timeout;
-            select_timeout.tv_sec = 0;
-            select_timeout.tv_usec = 100000;
-            if (select(FD_SETSIZE, &set, 0, 0, &select_timeout))
-            {
-                // try to read the byte
-                if (read(pipe_err, buffer, 1) > 0)
-                    new_raw_data = true;
-                else
-                    break;
-            }
-            else
-                break;
-            buffer[1] = 0;
-=======
+}
+
 //read from julia on metadata socket (4444)
 void readSocketData(uv_stream_t *sock,ssize_t nread, uv_buf_t buf)
 {
     // lock the mutex
-    pthread_mutex_lock(&session_mutex);
+    pthread_mutex_lock(&julia_session_mutex);
 
     clientData *data = (clientData* )sock->data;
     string session_token=data->session_token;
-    if(session_map[session_token].status != SESSION_NORMAL)
+    if(julia_session_ptr->status != SESSION_NORMAL)
         return;
 
-    session_map[session_token].outbox_raw.append(buf.base,nread);
->>>>>>> 00314fc5
+    julia_session_ptr->outbox_raw.append(buf.base,nread);
 
     // try to convert the raw outbox data into messages
-    string outbox_raw = session_map[session_token].outbox_raw;
+    string outbox_raw = julia_session_ptr->outbox_raw;
     while (outbox_raw.size() >= 2)
     {
         // construct the message
         message msg;
 
-<<<<<<< HEAD
-        // lock the mutex
-        pthread_mutex_lock(&julia_session_mutex);
-
-        // send the outbox data to the client
-        if (julia_session_ptr->status == SESSION_NORMAL)
-        {
-            // just dump the output into the session
-            julia_session_ptr->outbox_std += outbox_std;
-            outbox_std = "";
-        }
-
-        // get the port number
-        if (julia_session_ptr->status == SESSION_WAITING_FOR_PORT_NUM)
-        {
-            // wait for a newline
-            size_t newline_pos = outbox_std.find("\n");
-            if (newline_pos == string::npos)
-            {
-                // unlock the mutex
-                pthread_mutex_unlock(&julia_session_mutex);
-
-                // wait before trying again
-                timespec timeout;
-                timeout.tv_sec = 0;
-                timeout.tv_nsec = PORT_NUM_INTERVAL;
-                nanosleep(&timeout, 0);
-
-                // try again
-                continue;
-            }
-=======
         // get the message type
         msg.type = (*((uint8_t*)(&outbox_raw[0])));
 
@@ -565,51 +354,11 @@
             // make sure there is enough data left to read
             if (outbox_raw.size() < pos+4)
                 goto done;
->>>>>>> 00314fc5
 
             // get the size of this argument
             uint32_t arg_size = *((uint32_t*)(&outbox_raw[pos]));
             pos += 4;
 
-<<<<<<< HEAD
-            // start
-            julia_session_ptr->sock = new network::socket;
-            julia_session_ptr->sock->connect("127.0.0.1", port_num);
-
-            // switch to normal operation
-            julia_session_ptr->status = SESSION_NORMAL;
-
-            // send a ready message to all users of this julia session
-            message ready_message;
-            ready_message.type = MSG_OUTPUT_READY;
-            julia_session_ptr->outbox_history.push_back(ready_message);
-            for (map<string, web_session>::iterator iter = julia_session_ptr->web_session_map.begin(); iter != julia_session_ptr->web_session_map.end(); iter++)
-                iter->second.outbox.push_back(ready_message);
-        }
-
-        // try to read some data from the socket
-        if (julia_session_ptr->status == SESSION_NORMAL)
-        {
-            // get the socket before we unlock the mutex
-            network::socket* sock = julia_session_ptr->sock;
-
-            // unlock the mutex
-            pthread_mutex_unlock(&julia_session_mutex);
-
-            // try to read some data
-            string data;
-            if (sock->has_data())
-            {
-                data += sock->read();
-                new_formatted_data = true;
-            }
-            
-            // lock the mutex
-            pthread_mutex_lock(&julia_session_mutex);
-
-            // add the data to the outbox
-            julia_session_ptr->outbox_raw += data;
-=======
             // make sure there is enough data left to read
             if (outbox_raw.size() < pos+arg_size)
                 goto done;
@@ -623,27 +372,31 @@
         if (msg.args.size() == arg_num)
         {
             // we have a whole message - eat it from outbox_raw
-            outbox_raw = session_map[session_token].outbox_raw = outbox_raw.substr(pos, outbox_raw.size()-pos);
-
-            // add the message to the queue
-            session_map[session_token].outbox.push_back(msg);
->>>>>>> 00314fc5
+            outbox_raw = julia_session_ptr->outbox_raw = outbox_raw.substr(pos, outbox_raw.size()-pos);
+
+
+            // add the message to the outbox queue of all the users of this julia session if necessary
+            if (msg.type == MSG_OUTPUT_EVAL_INPUT ||
+                msg.type == MSG_OUTPUT_EVAL_RESULT ||
+                msg.type == MSG_OUTPUT_EVAL_ERROR ||
+                msg.type == MSG_OUTPUT_PLOT) {
+                julia_session_ptr->outbox_history.push_back(msg);
+                for (map<string, web_session>::iterator iter = julia_session_ptr->web_session_map.begin(); iter != julia_session_ptr->web_session_map.end(); iter++)
+                    iter->second.outbox.push_back(msg);
+            }
+            if (msg.type == MSG_OUTPUT_EVAL_INCOMPLETE) {
+                for (map<string, web_session>::iterator iter = julia_session_ptr->web_session_map.begin(); iter != julia_session_ptr->web_session_map.end(); iter++) {
+                    if (iter->first == msg.args[0])
+                        iter->second.outbox.push_back(msg);
+                }
+            }
         }
     }
 
-<<<<<<< HEAD
-        // try to convert the raw outbox data into messages
-        string outbox_raw = julia_session_ptr->outbox_raw;
-        if (outbox_raw.size() >= 2)
-        {
-            // construct the message
-            message msg;
-=======
     done:
->>>>>>> 00314fc5
 
     // unlock the mutex
-    pthread_mutex_unlock(&session_mutex);
+    pthread_mutex_unlock(&julia_session_mutex);
 }
 
 
@@ -652,40 +405,17 @@
     clientData *data = (clientData* )req->handle->data;
     string session_token=data->session_token;
     // switch to normal operation
-    session_map[session_token].status = SESSION_NORMAL;
+    julia_session_ptr->status = SESSION_NORMAL;
 
     // send a ready message
     message ready_message;
     ready_message.type = MSG_OUTPUT_READY;
-    session_map[session_token].outbox.push_back(ready_message);
-
-    uv_read_start((uv_stream_t*)session_map[session_token].sock,&alloc_buf,readSocketData);
-
-<<<<<<< HEAD
-            // check if we have a whole message
-            if (msg.args.size() == arg_num)
-            {
-                // we have a whole message - eat it from outbox_raw
-                julia_session_ptr->outbox_raw = outbox_raw.substr(pos, outbox_raw.size()-pos);
-
-                // add the message to the outbox queue of all the users of this julia session if necessary
-                if (msg.type == MSG_OUTPUT_EVAL_INPUT ||
-                    msg.type == MSG_OUTPUT_EVAL_RESULT ||
-                    msg.type == MSG_OUTPUT_EVAL_ERROR ||
-                    msg.type == MSG_OUTPUT_PLOT) {
-                    julia_session_ptr->outbox_history.push_back(msg);
-                    for (map<string, web_session>::iterator iter = julia_session_ptr->web_session_map.begin(); iter != julia_session_ptr->web_session_map.end(); iter++)
-                        iter->second.outbox.push_back(msg);
-                }
-                if (msg.type == MSG_OUTPUT_EVAL_INCOMPLETE) {
-                    for (map<string, web_session>::iterator iter = julia_session_ptr->web_session_map.begin(); iter != julia_session_ptr->web_session_map.end(); iter++) {
-                        if (iter->first == msg.args[0])
-                            iter->second.outbox.push_back(msg);
-                    }
-                }
-            }
-        }
-=======
+    julia_session_ptr->outbox_history.push_back(ready_message);
+    for (map<string, web_session>::iterator iter = julia_session_ptr->web_session_map.begin(); iter != julia_session_ptr->web_session_map.end(); iter++)
+		iter->second.outbox.push_back(ready_message);
+				
+    uv_read_start((uv_stream_t*)julia_session_ptr->sock,&alloc_buf,readSocketData);
+
 }
 
 //read from julia (on stdin)
@@ -694,48 +424,31 @@
     clientData *data = (clientData *)stream->data;
     string session_token=data->session_token;
     // lock the mutex
-    pthread_mutex_lock(&session_mutex);
->>>>>>> 00314fc5
+    pthread_mutex_lock(&julia_session_mutex);
 
     // terminate if necessary
-    if (session_map[session_token].status == SESSION_TERMINATING)
+    if (julia_session_ptr->status == SESSION_TERMINATING)
     {
         // unlock the mutex
         pthread_mutex_unlock(&julia_session_mutex);
 
         // terminate
-        uv_close((uv_handle_t*)stream,&close_session);
-    }
-
-<<<<<<< HEAD
-    // lock the mutex
-    pthread_mutex_lock(&julia_session_mutex);
-
-    // tell the watchdog that this thread is done
-    julia_session_ptr->outbox_thread_alive = false;
-
-    // release the socket
-    delete julia_session_ptr->sock;
-
-    // unlock the mutex
-    pthread_mutex_unlock(&julia_session_mutex);
-
-    // terminate
-    return 0;
-=======
+        uv_close((uv_handle_t*)stream,&close_julia_session);
+    }
+
     // prepare for reading from julia
-    uv_pipe_t *pipe = session_map[session_token].julia_out;
+    uv_pipe_t *pipe = julia_session_ptr->julia_out;
 
 
     // send the outbox data to the client
-    if (session_map[session_token].status == SESSION_NORMAL)
-    {
-        // just dump the output into the session
-        session_map[session_token].outbox_std.append(buf.base,buf.len);
+    if (julia_session_ptr->status == SESSION_NORMAL)
+    {
+        // just dump the output into the julia_session
+        julia_session_ptr->outbox_std.append(buf.base,buf.len);
     }
 
     // get the port number
-    if (session_map[session_token].status == SESSION_WAITING_FOR_PORT_NUM)
+    if (julia_session_ptr->status == SESSION_WAITING_FOR_PORT_NUM)
     {
         data->buf+=buf.base;
         // wait for a newline
@@ -743,7 +456,7 @@
         if (newline_pos == string::npos)
         {
             // unlock the mutex
-            pthread_mutex_unlock(&session_mutex);
+            pthread_mutex_unlock(&julia_session_mutex);
             return;
         }
 
@@ -753,19 +466,18 @@
         int port_num = from_string<int>(num_string);
 
         // start
-        session_map[session_token].sock = new uv_tcp_t;
-        uv_tcp_init(session_map[session_token].event_loop,session_map[session_token].sock);
+        julia_session_ptr->sock = new uv_tcp_t;
+        uv_tcp_init(julia_session_ptr->event_loop,julia_session_ptr->sock);
         uv_connect_t *c=new uv_connect_t;
         sockaddr_in address=uv_ip4_addr("127.0.0.1", port_num);
-        session_map[session_token].sock->data=data;
-        uv_tcp_connect(c, session_map[session_token].sock,address,&connected);
+        julia_session_ptr->sock->data=data;
+        uv_tcp_connect(c, julia_session_ptr->sock,address,&connected);
     }
 
     delete[] buf.base;
 
     // unlock the mutex
-    pthread_mutex_unlock(&session_mutex);
->>>>>>> 00314fc5
+    pthread_mutex_unlock(&julia_session_mutex);
 }
 
 /////////////////////////////////////////////////////////////////////////////
@@ -775,139 +487,81 @@
 // the watchdog runs regularly according to this interval
 const int WATCHDOG_INTERVAL = 100000000; // in nanoseconds
 
-<<<<<<< HEAD
-// this thread kills old web sessions and kills julia sessions with no users
-void* watchdog_thread(void* arg) {
-    // run forever
-    while (true)
-    {
-        // lock the mutex
-        pthread_mutex_lock(&julia_session_mutex);
-=======
 // this is defined below but we need it here too
-std::string create_session(bool idle);
+std::string create_julia_session(bool idle);
 
 
 void pipes_done(uv_handle_t *pipe)
 {
     delete (uv_pipe_t*)pipe;
 }
->>>>>>> 00314fc5
 
 void watchdog(uv_timer_t* handle, int status)
 {
     // lock the mutex
-    pthread_mutex_lock(&session_mutex);
-
-<<<<<<< HEAD
-        // delete old web sessions and mark julia sessions with no web sessions as terminating
-        for (size_t i = 0; i < julia_session_list.size(); i++)
-        {
-            julia_session* julia_session_ptr = julia_session_list[i];
-            vector<string> web_session_zombies;
-            for (map<string, web_session>::iterator iter = julia_session_ptr->web_session_map.begin(); iter != julia_session_ptr->web_session_map.end(); iter++)
-            {
-                if (t-(iter->second).update_time >= WEB_SESSION_TIMEOUT)
-                    web_session_zombies.push_back(iter->first);
-            }
-            for (size_t j = 0; j < web_session_zombies.size(); j++)
-            {
-                cout<<"User \""<<julia_session_ptr->web_session_map[web_session_zombies[j]].user_name<<"\" has left session \""<<julia_session_ptr->session_name<<"\".\n";
-                julia_session_ptr->web_session_map.erase(web_session_zombies[j]);
-            }
-            if (julia_session_ptr->web_session_map.empty())
-                julia_session_ptr->status = SESSION_TERMINATING;
-        }
-
-        // kill julia sessions whose i/o threads have terminated
-        for (size_t i = 0; i < julia_session_list.size(); i++)
-        {
-            julia_session* julia_session_ptr = julia_session_list[i];
-            if (julia_session_ptr->inbox_thread_alive || julia_session_ptr->outbox_thread_alive)
-                continue;
-
-            // wait for the threads to terminate
-            if (julia_session_ptr->inbox_proc)
-                pthread_join(julia_session_ptr->inbox_proc, 0);
-            if (julia_session_ptr->outbox_proc)
-                pthread_join(julia_session_ptr->outbox_proc, 0);
-
-            // close the pipes
-            close(julia_session_ptr->julia_in[1]);
-            close(julia_session_ptr->julia_out[0]);
-            close(julia_session_ptr->julia_err[0]);
-
-            // kill the julia process
-            kill(julia_session_ptr->pid, 9);
-            waitpid(julia_session_ptr->pid, 0, 0);
-
-            // print a message
-            cout<<"Session \""<<julia_session_ptr->session_name<<"\" is terminating because it has no more users.\n";
-
-            // remove the session from the map
-            delete julia_session_ptr;
-            julia_session_list.erase(julia_session_list.begin()+i);
-
-            // print the number of open sessions
-            if (julia_session_list.size() == 1)
-                cout<<julia_session_list.size()<<" open session.\n";
-            else
-                cout<<julia_session_list.size()<<" open sessions.\n";
-        }
-
-        // unlock the mutex
-        pthread_mutex_unlock(&julia_session_mutex);
-=======
+    pthread_mutex_lock(&julia_session_mutex);
+
     // get the current time
     time_t t = time(0);
 
-    // start terminating old sessions
-    for (map<string, session>::iterator iter = session_map.begin(); iter != session_map.end(); iter++)
-    {
-        if ((iter->second).status == SESSION_NORMAL && !(iter->second).is_idle)
-        {
-            if (t-(iter->second).update_time >= SESSION_TIMEOUT || (iter->second).should_terminate)
-                (iter->second).status = SESSION_TERMINATING;
-        }
-    }
-
-    // get a list of zombie sessions
-    vector<string> zombie_list;
-    for (map<string, session>::iterator iter = session_map.begin(); iter != session_map.end(); iter++)
-    {
-        if (!(iter->second).inbox_thread_alive && !(iter->second).outbox_thread_alive)
-            zombie_list.push_back(iter->first);
-    }
-
-    // kill the zombies
-    for (vector<string>::iterator iter = zombie_list.begin(); iter != zombie_list.end(); iter++)
-    {
-        // thread will terminate automatically
-        uv_loop_delete(session_map[*iter].event_loop);
-
-        // close the pipes
-        uv_close((uv_handle_t*)session_map[*iter].julia_in,&pipes_done);
-        uv_close((uv_handle_t*)session_map[*iter].julia_out,&pipes_done);
->>>>>>> 00314fc5
-
-        // kill the julia process
-        uv_process_kill(session_map[*iter].proc, 9);
-        // remove the session from the map
-        session_map.erase(*iter);
-
-        // print the number of open sessions
-        if (session_map.size() == 1)
-            cout<<session_map.size()<<" open session.\n";
-        else
-            cout<<session_map.size()<<" open sessions.\n";
-    }
-
-    // if nobody is using this node, spawn an idle session
-    if (session_map.empty())
-        create_session(true);
-
+	// delete old web sessions and mark julia sessions with no web sessions as terminating
+	for (size_t i = 0; i < julia_session_list.size(); i++)
+	{
+		julia_session* julia_session_ptr = julia_session_list[i];
+		vector<string> web_session_zombies;
+		for (map<string, web_session>::iterator iter = julia_session_ptr->web_session_map.begin(); iter != julia_session_ptr->web_session_map.end(); iter++)
+		{
+			if (t-(iter->second).update_time >= WEB_SESSION_TIMEOUT)
+				web_session_zombies.push_back(iter->first);
+		}
+		for (size_t j = 0; j < web_session_zombies.size(); j++)
+		{
+			cout<<"User \""<<julia_session_ptr->web_session_map[web_session_zombies[j]].user_name<<"\" has left session \""<<julia_session_ptr->session_name<<"\".\n";
+			julia_session_ptr->web_session_map.erase(web_session_zombies[j]);
+		}
+		if (julia_session_ptr->web_session_map.empty())
+			julia_session_ptr->status = SESSION_TERMINATING;
+	}
+
+	// kill julia sessions whose i/o threads have terminated
+	for (size_t i = 0; i < julia_session_list.size(); i++)
+	{
+		julia_session* julia_session_ptr = julia_session_list[i];
+		if (julia_session_ptr->inbox_thread_alive || julia_session_ptr->outbox_thread_alive)
+			continue;
+
+		/*
+		// wait for the threads to terminate
+		if (julia_session_ptr->inbox_proc)
+			pthread_join(julia_session_ptr->inbox_proc, 0);
+		if (julia_session_ptr->outbox_proc)
+			pthread_join(julia_session_ptr->outbox_proc, 0);
+		*/
+			
+		// close the pipes
+		uv_close(julia_session_ptr->julia_in);
+		uv_close(julia_session_ptr->julia_out);
+		uv_close(julia_session_ptr->julia_err);
+
+		// kill the julia process
+		uv_process_kill(julia_session_ptr->proc, 9);
+
+		// print a message
+		cout<<"Session \""<<julia_session_ptr->session_name<<"\" is terminating because it has no more users.\n";
+
+		// remove the session from the map
+		delete julia_session_ptr;
+		julia_session_list.erase(julia_session_list.begin()+i);
+
+		// print the number of open sessions
+		if (julia_session_list.size() == 1)
+			cout<<julia_session_list.size()<<" open session.\n";
+		else
+			cout<<julia_session_list.size()<<" open sessions.\n";
+	}
+	
     // unlock the mutex
-    pthread_mutex_unlock(&session_mutex);
+    pthread_mutex_unlock(&julia_session_mutex);
 
 }
 
@@ -916,7 +570,7 @@
 // THREAD:  main_thread
 /////////////////////////////////////////////////////////////////////////////
 
-// the maximum number of concurrent sessions
+// the maximum number of concurrent julia_sessions
 const size_t MAX_CONCURRENT_SESSIONS = 4;
 
 // give julia this much time to respond to messages
@@ -931,13 +585,27 @@
     return "SESSION_"+to_string(rand());
 }
 
-<<<<<<< HEAD
 // format a web response with the appropriate header
 string respond(string session_token, string body) {
     string header = "HTTP/1.1 200 OK\r\nContent-Type: text/html; charset=UTF-8\r\n";
     header += "Set-Cookie: SESSION_TOKEN="+session_token+"\r\n";
     header += "\r\n";
     return header+body;
+}
+
+
+void *run_event_loop(void *token)
+{
+    uv_loop_t *loop = julia_session_map[(char *)token].event_loop;
+    delete[] (char*)token;
+    uv_run(loop);
+    return 0;
+}
+
+void process_exited(uv_process_t*p, int exit_status, int term_signal)
+{
+    julia_session_map[((clientData*)p->data)->session_token].status = SESSION_TERMINATING;
+    cout<<"Process Exited";
 }
 
 // get a session with a particular name (creating it if it does not exist) and return a session token
@@ -968,36 +636,6 @@
         }
     }
 
-=======
-string respond(string session_token, string body)
-{
-    string header = "HTTP/1.1 200 OK\r\nContent-Type: application/json; charset=UTF-8\r\nSet-Cookie: SESSION_TOKEN=";
-    header += session_token;
-    header += "\r\n\r\n";
-    return header+body;
-}
-
-
-void *run_event_loop(void *token)
-{
-    uv_loop_t *loop = session_map[(char *)token].event_loop;
-    delete[] (char*)token;
-    uv_run(loop);
-    return 0;
-}
-
-void process_exited(uv_process_t*p, int exit_status, int term_signal)
-{
-    session_map[((clientData*)p->data)->session_token].status = SESSION_TERMINATING;
-    cout<<"Process Exited";
-}
-
-// create a session and return a session token
-// a new session can be "idle", which means it isn't yet matched with a browser session
-// idle sessions don't expire
-string create_session(bool idle)
-{
->>>>>>> 00314fc5
     // check if we've reached max capacity
     if (julia_session_list.size() >= MAX_CONCURRENT_SESSIONS)
         return "";
@@ -1017,78 +655,140 @@
     // session name
     session_data->session_name = session_name;
 
-    // keep the session alive for now
-    session_data->inbox_thread_alive = true;
-    session_data->outbox_thread_alive = true;
-    session_data->should_terminate = false;
-    session_data->status = SESSION_WAITING_FOR_PORT_NUM;
-
-<<<<<<< HEAD
-    // start the julia instance
-    if (pipe(session_data->julia_in))
-        return "";
-    if (pipe(session_data->julia_out))
-    {
-        close(session_data->julia_in[0]);
-        close(session_data->julia_in[1]);
-        return "";
-    }
-    if (pipe(session_data->julia_err))
-    {
-        close(session_data->julia_in[0]);
-        close(session_data->julia_in[1]);
-        close(session_data->julia_out[0]);
-        close(session_data->julia_out[1]);
-        return "";
-    }
+    // create the julia_session
+    julia_session session_data;
+
+    // generate a julia_session token
+    string session_token = make_session_token();
+
+    // set the idleness of the julia_session
+    session_data.is_idle = idle;
+
+    // keep the julia_session alive for now
+    session_data.inbox_thread_alive = true;
+    session_data.outbox_thread_alive = true;
+    session_data.should_terminate = false;
+    session_data.status = SESSION_WAITING_FOR_PORT_NUM;
+
+	//allocate pipess
+    session_data.julia_in=new uv_pipe_t;
+    session_data.julia_out=new uv_pipe_t;
+	session_data.julia_err=new uv_pipe_t;
+	
+    session_data.proc=new uv_process_t;
+    session_data.event_loop=uv_loop_new();
+
+    uv_pipe_init(session_data.event_loop,session_data.julia_in,0);
+    uv_pipe_init(session_data.event_loop,session_data.julia_out,0);
+	uv_pipe_init(session_data.event_loop,session_data.julia_err,0);
+	
+    uv_process_options_t opts;
+    opts.stdin_stream = session_data.julia_in;
+    opts.stdout_stream = session_data.julia_out;
+	opts.stderr_stream = session_data.julia_err;
+#if 0
+    char *argv[5] = {"gdbserver","localhost:2222","./julia-debug-readline", "ui/webserver/julia_web_base.jl", NULL};
+#else
+    char arg0[]="./julia-release-readline";
+	char arg1[]="--no-history";
+    char arg2[]="ui/webserver/julia_web_base.jl";
+    char *argv[3]={arg0,arg1,NULL};
+#endif
+    opts.stderr_stream = 0; //parent stderr
+    opts.exit_cb=&process_exited;
+    opts.cwd=NULL; //cwd
+    #ifndef __WIN32__
+    opts.env=environ;
+    #else
+    opts.env=NULL;
+    #endif
+    opts.args=argv;
+    opts.file=argv[0];
+    uv_spawn(uv_default_loop(),session_data.proc,opts);
+
+    clientData *data = new clientData;
+
+    // set the start time
+    session_data.update_time = time(0);
+
+    session_data.data_notifier = new uv_async_t;
+    session_data.data_notifier->data = (void*)data;
+    uv_async_init(uv_default_loop(),session_data.data_notifier,read_client);
+
+    // store the julia_session
+    julia_session_map[session_token] = session_data;
+    // start the event thread
+    char* session_token_inbox = new char[session_token.length()+1];
+    strcpy(session_token_inbox, session_token.c_str());
+
+    data->session_token=session_token;
+    session_data.proc->data = session_data.julia_in->data = session_data.julia_out->data = data;
+    if (pthread_create(&session_data.thread, 0, &run_event_loop, (void*)session_token_inbox))
+    {
+        //session_data.thread = 0;
+    }
+
+    //start reading
+    uv_read_start((uv_stream_t*)opts.stdout_stream,&alloc_buf,&julia_incoming);
+    uv_read_start((uv_stream_t*)opts.stderr_stream,&alloc_buf,&julia_incoming);
+	
+    // set the pid of the julia instance
+    session_data->pid = session_data.proc.pid;
     
-    pid_t pid = fork();
-    if (pid == -1)
-    {
-        close(session_data->julia_in[0]);
-        close(session_data->julia_in[1]);
-        close(session_data->julia_out[0]);
-        close(session_data->julia_out[1]);
-        close(session_data->julia_err[0]);
-        close(session_data->julia_err[1]);
-        return "";
-    }
-    if (pid == 0)
-    {
-        // this is the child process - redirect standard streams
-        close(STDIN_FILENO);
-        close(STDOUT_FILENO);
-        dup2(session_data->julia_in[0], STDIN_FILENO);
-        dup2(session_data->julia_out[1], STDOUT_FILENO);
-        dup2(session_data->julia_err[1], STDERR_FILENO);
-        close(session_data->julia_in[0]);
-        close(session_data->julia_in[1]);
-        close(session_data->julia_out[0]);
-        close(session_data->julia_out[1]);
-        close(session_data->julia_err[0]);
-        close(session_data->julia_err[1]);
-
-        // acutally spawn julia instance
-        execl("./julia", "julia", "--no-history", "./ui/webserver/julia_web_base.jl", (char*)0);
-
-        // if exec failed, terminate with an error
-        exit(1);
-    }
-    close(session_data->julia_in[0]);
-    close(session_data->julia_out[1]);
-    close(session_data->julia_err[1]);
-
-    // set the pid of the julia instance
-    session_data->pid = pid;
-    
+	/*
     // start the inbox thread
     if (pthread_create(&session_data->inbox_proc, 0, inbox_thread, (void*)session_data))
         session_data->inbox_proc = 0;
 
     // start the outbox thread
     if (pthread_create(&session_data->outbox_proc, 0, outbox_thread, (void*)session_data))
-        session_data->outbox_proc = 0;
-=======
+        session_data->outbox_proc = 0; */
+
+    // store the session
+    julia_session_list.push_back(session_data);
+
+    // print a message
+    cout<<"New user \""<<user_name<<"\".\n";
+    if (session_name == "")
+        cout<<"User \""<<user_name<<"\" has started a new private session.\n";
+    else
+        cout<<"User \""<<user_name<<"\" has started session \""<<session_name<<"\".\n";
+
+    // print the number of open sessions
+    if (julia_session_list.size() == 1)
+        cout<<"1 open session.\n";
+    else
+        cout<<julia_session_list.size()<<" open sessions.\n";
+
+    // return the session token
+    return session_token;
+}
+
+
+// create a julia_session and return a julia_session token
+// a new julia_session can be "idle", which means it isn't yet matched with a browser julia_session
+// idle julia_sessions don't expire
+string create_julia_session(bool idle)
+{
+    // check if we've reached max capacity
+    if (julia_session_map.size() >= MAX_CONCURRENT_SESSIONS)
+        return "";
+
+    // create the julia_session
+    julia_session session_data;
+
+    // generate a julia_session token
+    string session_token = make_session_token();
+
+    // set the idleness of the julia_session
+    session_data.is_idle = idle;
+
+    // keep the julia_session alive for now
+    session_data.inbox_thread_alive = true;
+    session_data.outbox_thread_alive = true;
+    session_data.should_terminate = false;
+    session_data.status = SESSION_WAITING_FOR_PORT_NUM;
+
     session_data.julia_in=new uv_pipe_t;
     session_data.julia_out=new uv_pipe_t;
     session_data.proc=new uv_process_t;
@@ -1123,30 +823,13 @@
 
     // set the start time
     session_data.update_time = time(0);
->>>>>>> 00314fc5
 
     session_data.data_notifier = new uv_async_t;
     session_data.data_notifier->data = (void*)data;
     uv_async_init(uv_default_loop(),session_data.data_notifier,read_client);
 
-    // store the session
-<<<<<<< HEAD
-    julia_session_list.push_back(session_data);
-
-    // print a message
-    cout<<"New user \""<<user_name<<"\".\n";
-    if (session_name == "")
-        cout<<"User \""<<user_name<<"\" has started a new private session.\n";
-    else
-        cout<<"User \""<<user_name<<"\" has started session \""<<session_name<<"\".\n";
-
-    // print the number of open sessions
-    if (julia_session_list.size() == 1)
-        cout<<"1 open session.\n";
-    else
-        cout<<julia_session_list.size()<<" open sessions.\n";
-=======
-    session_map[session_token] = session_data;
+    // store the julia_session
+    julia_session_map[session_token] = session_data;
     // start the event thread
     char* session_token_inbox = new char[session_token.length()+1];
     strcpy(session_token_inbox, session_token.c_str());
@@ -1161,20 +844,19 @@
     //start reading
     uv_read_start((uv_stream_t*)opts.stdout_stream,&alloc_buf,&julia_incoming);
 
-    // print the number of open sessions
-    if (session_map.size() == 1)
+    // print the number of open julia_sessions
+    if (julia_session_map.size() == 1)
     {
         if (idle)
-            cout<<"1 open session [idle].\n";
+            cout<<"1 open julia_session [idle].\n";
         else
-            cout<<"1 open session.\n";
+            cout<<"1 open julia_session.\n";
     }
     else {
-        cout<<session_map.size()<<" open sessions.\n";
-    }
->>>>>>> 00314fc5
-
-    // return the session token
+        cout<<julia_session_map.size()<<" open julia_sessions.\n";
+    }
+
+    // return the julia_session token
     return session_token;
 }
 
@@ -1186,31 +868,21 @@
 
 
 // this function is called when an HTTP request is made - the response is the return value
-<<<<<<< HEAD
-string get_response(request* req) {
-=======
 void get_response(request* req,uv_stream_t *client)
 {
->>>>>>> 00314fc5
     // lock the mutex
     pthread_mutex_lock(&julia_session_mutex);
 
-    // the session token
-    string session_token="";
-
+    // the julia_session token
+    string session_token;
+	
     // check for the session cookie
-    if (req->get_cookie_exists("SESSION_TOKEN")) {
-        session_token = req->get_cookie_value("SESSION_TOKEN").c_str(); //should stay valid
-    }
-
-<<<<<<< HEAD
+    if (req->get_cookie_exists("SESSION_TOKEN"))
+        session_token = req->get_cookie_value("SESSION_TOKEN");
+
     // get the julia session if there is one
     julia_session* julia_session_ptr = 0;
     if (session_token != "")
-=======
-    // check if the session is real
-    if (session_token.length()>0)
->>>>>>> 00314fc5
     {
         for (size_t i = 0; i < julia_session_list.size(); i++)
         {
@@ -1227,6 +899,9 @@
 
     // the response
     vector <message> response_messages;
+
+    // whether we are waiting for an eval
+    bool waiting_for_eval = false;
 
     // process input if there is any
     if (req->get_field_exists("request"))
@@ -1251,7 +926,7 @@
                     // MSG_INPUT_START
                     if (request_message.type == MSG_INPUT_START)
                     {
-                        // make sure the message is well-formed
+						// make sure the message is well-formed
                         if (request_message.args.size() >= 2)
                         {
                             // get the user name and session name
@@ -1318,53 +993,12 @@
                         }
                         else
                         {
-<<<<<<< HEAD
                             // forward the message to this julia session
                             julia_session_ptr->inbox.push_back(request_message);
                         }
                     }
-=======
-                            // forward the message to julia
-                            if (request_message.type != MSG_INPUT_POLL) {
-                                session_map[session_token].inbox.push_back(request_message);
-                                uv_async_send(session_map[session_token].data_notifier);
-                            }
-
-                            // check if this was an eval message
-                            if (request_message.type == MSG_INPUT_EVAL)
-                                waiting_for_eval = true;
-                        }
-                    }
-                }
-            }
-        }
-    }
-
-    // if we asked julia for an eval, wait a little and see if julia responds
-    if (waiting_for_eval)
-    {
-    //to be implemented using websockets
-    /*
-        // unlock the mutex
-        pthread_mutex_unlock(&session_mutex);
-
-        // try to get the response from julia (and time out if it takes too long)
-        clock_t start_time = clock();
-        while (clock()-start_time < JULIA_TIMEOUT*(CLOCKS_PER_SEC/1000))
-        {
-            // don't waste cpu time
-            timespec timeout;
-            timeout.tv_sec = 0;
-            timeout.tv_nsec = JULIA_TIMEOUT_INTERVAL;
-#ifndef __WIN32__
-            nanosleep(&timeout, 0);
-#endif
-
-            // lock the mutex
-            pthread_mutex_lock(&session_mutex);
->>>>>>> 00314fc5
-
-                    // MSG_INPUT_REPLAY_HISTORY
+					
+                                        // MSG_INPUT_REPLAY_HISTORY
                     if (request_message.type == MSG_INPUT_REPLAY_HISTORY)
                     {
                         if (julia_session_ptr == 0)
@@ -1418,12 +1052,6 @@
                 }
             }
         }
-<<<<<<< HEAD
-=======
-
-        // lock the mutex
-        pthread_mutex_lock(&session_mutex);*/
->>>>>>> 00314fc5
     }
 
     // perform maintenance on the session if there is one
@@ -1455,6 +1083,7 @@
         julia_session_ptr->web_session_map[session_token].outbox.clear();
     }
 
+
     // unlock the mutex
     pthread_mutex_unlock(&julia_session_mutex);
 
@@ -1490,37 +1119,30 @@
 
 
 // CTRL+C signal handler
-void sigproc(int) {
+void sigproc(int)
+{
     // print a message
     cout<<"cleaning up...\n";
 
     // lock the mutex
     pthread_mutex_lock(&julia_session_mutex);
 
+	
     // clean up
     for (size_t i = 0; i < julia_session_list.size(); i++)
     {
         // close the pipes
-<<<<<<< HEAD
-        close(julia_session_list[i]->julia_in[1]);
-        close(julia_session_list[i]->julia_out[0]);
-        close(julia_session_list[i]->julia_err[0]);
+        uv_close((uv_handle_t*)(julia_session_list[i]->julia_in));
+        uv_close((uv_handle_t*)(julia_session_list[i]->julia_out));
+        uv_close((uv_handle_t*)(julia_session_list[i]->julia_err));
 
         // kill the julia process
-        kill(julia_session_list[i]->pid, 9);
+        uv_process_kill(julia_session_list[i]->proc, 9);
         waitpid(julia_session_list[i]->pid, 0, 0);
 
+		uv_loop_delete((iter->second).event_loop);
         // delete the session
         delete julia_session_list[i];
-=======
-        uv_close((uv_handle_t*)(iter->second).julia_in,&pipes_done);
-        uv_close((uv_handle_t*)(iter->second).julia_out,&pipes_done);
-
-        // kill the julia process
-        uv_process_kill((iter->second).proc, 9);
-
-        uv_loop_delete((iter->second).event_loop);
->>>>>>> 00314fc5
     }
 
     // unlock the mutex
@@ -1531,7 +1153,8 @@
 }
 
 // program entrypoint
-int main(int argc, char* argv[]) {
+int main(int argc, char* argv[])
+{
     // set the Ctrl+C handler
     signal(SIGINT, sigproc);
 
@@ -1543,7 +1166,7 @@
             port_num = from_string<int>(argv[i+1]);
     }
 
-    // seed the random number generator for generating session tokens
+    // seed the random number generator for generating julia_session tokens
     srand(time(0));
 
 #ifndef __WIN32__
@@ -1565,7 +1188,7 @@
     // print a welcome message
     cout<<"SCGI server started on port "<<port_num<<".\n";
 
-    // print the number of open sessions
+    // print the number of open julia_sessions
     cout<<"0 open sessions.\n";
 
     // start the server
