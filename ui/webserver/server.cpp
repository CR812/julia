#include "server.h"
#include "../../external/libuv/include/uv.h"

using namespace std;

namespace scgi
{
// convert a value to a string
template <class T> string to_string(const T& t)
{
    // convert a value to a string
    stringstream ss;
    ss<<t;
    return ss.str();
}

// parse a value from a string
template <class T> T from_string(const string& t)
{
    // parse a value from a string
    T ret;
    stringstream(t)>>ret;
    return ret;
}

// strip a string of leading and trailing whitespace
string strip(string str)
{
    // remove leading whitespace
    while (!str.empty())
    {
        if (str[0] == ' ' || str[0] == '\t' || str[0] == '\n' || str[0] == '\r')
            str = str.substr(1, str.size()-1);
        else
            break;
    }
    // remove trailing whitespace
    while (!str.empty())
    {
        if (str[str.size()-1] == ' ' || str[str.size()-1] == '\t' || str[str.size()-1] == '\n' || str[str.size()-1] == '\r')
            str = str.substr(0, str.size()-1);
        else
            break;
    }
    // return the result
    return str;
}

// convert a string to lowercase
string to_lower(string str)
{
    // convert a string to lowercase
    for (size_t j = 0; j < str.size(); j++)
        str[j] = tolower(str[j]);
    return str;
}

// convert a string to uppercase
string to_upper(string str)
{
    // convert a string to uppercase
    for (size_t j = 0; j < str.size(); j++)
        str[j] = toupper(str[j]);
    return str;
}

// split strings by a character
vector<string> split(string str, char separator)
{
    // split a string
    vector<string> result;
    string current_str;
    for (size_t i = 0; i < str.size(); i++)
    {
        if (str[i] == separator)
        {
            result.push_back(current_str);
            current_str = "";
        }
        else
            current_str += str.substr(i, 1);
    }
    result.push_back(current_str);
    return result;
}

// decode data of type application/x-www-form-urlencoded
string url_decode(string str)
{
    // replace + characters with spaces
    for (size_t i = 0; i < str.size(); i++)
    {
        if (str[i] == '+')
            str[i] = ' ';
    }
    // escape characters
    for (size_t i = 0; i < str.size(); i++)
    {
        if (str[i] == '%')
        {
            // get the next two characters
            string code = str.substr(i+1, 2);

            // read the value
            unsigned int x;
            stringstream stream;
            stream<<std::hex<<code;
            stream>>x;
            char c = (char)x;

            // replace the character
            str = str.substr(0, i)+c+str.substr(i+3, str.size()-(i+3));
        }
    }
    // return the result
    return str;
}
}

int scgi::request::get_cookie_num()
{
    // return the number of cookies
    return (int)cookie_list.size();
}

string scgi::request::get_cookie_name(int id)
{
    // get the name of a particular cookie
    return cookie_list[id].name;
}

string scgi::request::get_cookie_value(string name)
{
    // search for the cookie by name
    for (size_t i = 0; i < cookie_list.size(); i++)
    {
        // compare the lowercase names
        if (to_lower(name) == to_lower(cookie_list[i].name))
            return cookie_list[i].value;
    }
    return "";
}

bool scgi::request::get_cookie_exists(string name)
{
    // search for the cookie by name
    for (size_t i = 0; i < cookie_list.size(); i++)
    {
        // compare the lowercase names
        if (to_lower(name) == to_lower(cookie_list[i].name))
            return true;
    }
    return false;
}

using namespace scgi;

int scgi::request::get_field_num()
{
    // return the number of fields
    return (int)field_list.size();
}

string scgi::request::get_field_name(int id)
{
    // get the name of a particular field
    return field_list[id].name;
}

string scgi::request::get_field_value(string name)
{
    // search for the field by name
    for (size_t i = 0; i < field_list.size(); i++)
    {
        // compare the lowercase names
        if (to_lower(name) == to_lower(field_list[i].name))
            return field_list[i].value;
    }
    return "";
}

string scgi::request::get_field_filename(string name)
{
    // search for the field by name
    for (size_t i = 0; i < field_list.size(); i++)
    {
        // compare the lowercase names
        if (to_lower(name) == to_lower(field_list[i].name))
            return field_list[i].filename;
    }
    return "";
}

bool scgi::request::get_field_exists(string name)
{
    // search for the field by name
    for (size_t i = 0; i < field_list.size(); i++)
    {
        // compare the lowercase names
        if (to_lower(name) == to_lower(field_list[i].name))
            return true;
    }
    return false;
}

namespace scgi
{

#define PASS_ON(f) stream->read_cb = &f; \
                uv_buf_t buf2;          \
    buf2.base=pos;                      \
    buf2.len=buf.len-i;                 \
    f(stream,nread-i,buf2);

void read_body(uv_stream_t* stream, ssize_t nread, uv_buf_t buf)
{
    reading_in_progress *p = (reading_in_progress*)(stream->data);
    if(p->isComma)
        buf.base=buf.base+2;
    if(p->bufBase==0) p->bufBase=buf.base;
    if(p->body_length>p->pos+buf.len) {
        p->body+=buf.base;
        p->pos+=buf.len;
    } else {
        p->body.append(buf.base,p->body_length-p->pos);
        //do the actual processing
        // get the type of request
        bool get = true;

        bool request_method_exists = false;
        string request_method;
        for (size_t i = 0; i < p->header_list.size(); i++)
        {
            if (to_upper(p->header_list[i].name) == "REQUEST_METHOD")
            {
                request_method_exists = true;
                request_method = p->header_list[i].value;
                break;
            }
        }

        if (request_method_exists)
        {
            if (to_upper(request_method) == "POST")
                get = false;
        }
        if (get)
        {
            // the encoding for GET is application/x-www-form-urlencoded
            bool query_string_exists = false;
            string query_string;
            for (size_t i = 0; i < p->header_list.size(); i++)
            {
                if (to_upper(p->header_list[i].name) == "QUERY_STRING")
                {
                    query_string_exists = true;
                    query_string = p->header_list[i].value;
                    break;
                }
            }

            if (query_string_exists)
            {
                // get the key=value strings
                vector<string> pairs = split(query_string, '&');

                // construct the values
                for (size_t i = 0; i < pairs.size(); i++)
                {
                    vector<string> pair = split(pairs[i], '=');
                    if (pair.size() == 2)
                    {
                        field field_obj;
                        field_obj.name = url_decode(strip(pair[0]));
                        field_obj.value = url_decode(strip(pair[1]));
                        p->request_obj.field_list.push_back(field_obj);
                    }
                }
            }
        }
        else
        {
            // the encoding for POST can be application/x-www-form-urlencoded or multipart/form-data
            bool content_type_exists = false;
            string content_type;
            for (size_t i = 0; i < p->header_list.size(); i++)
            {
                if (to_upper(p->header_list[i].name) == "CONTENT_TYPE")
                {
                    content_type_exists = true;
                    content_type = p->header_list[i].value;
                    break;
                }
            }

            if (content_type_exists)
            {
                // get the subparts of the CONTENT_TYPE header
                vector<string> content_type_fields = split(content_type, ';');
                for (size_t i = 0; i < content_type_fields.size(); i++)
                    content_type_fields[i] = strip(content_type_fields[i]);

                // application/x-www-form-urlencoded
                if (to_lower(content_type_fields[0]) == "application/x-www-form-urlencoded")
                {
                    // get the key=value strings
                    vector<string> pairs = split(p->body, '&');

                    // construct the values
                    for (size_t i = 0; i < pairs.size(); i++)
                    {
                        vector<string> pair = split(pairs[i], '=');
                        if (pair.size() == 2)
                        {
                            field field_obj;
                            field_obj.name = url_decode(strip(pair[0]));
                            field_obj.value = url_decode(strip(pair[1]));
                            p->request_obj.field_list.push_back(field_obj);
                        }
                    }
                }

                // multipart/form-data
                if (to_lower(content_type_fields[0]) == "multipart/form-data")
                {
                    // get the boundary fields
                    vector<string> boundary_fields = split(content_type_fields[1], '=');
                    for (size_t i = 0; i < boundary_fields.size(); i++)
                        boundary_fields[i] = strip(boundary_fields[i]);
                    if (boundary_fields.size() == 2)
                    {
                        // extract the boundary
                        string boundary = boundary_fields[1];

                        // get the field data from the body
                        string field_data = p->body;

                        // loop through the fields
                        while (true)
                        {
                            // make a new field
                            field field_obj;

                            // skip whitespace
                            while (!field_data.empty())
                            {
                                if (field_data[0] != ' ' && field_data[0] != '\t' && field_data[0] != '\r' && field_data[0] != '\n')
                                    break;
                                field_data = field_data.substr(1, field_data.size()-1);
                            }

                            // skip the boundary
                            if (field_data.size() < boundary.size()+2)
                                break;
                            if (field_data.substr(0, boundary.size()+2) != "--"+boundary)
                                break;
                            field_data = field_data.substr(boundary.size()+2, field_data.size()-(boundary.size()+2));

                            // skip whitespace
                            while (!field_data.empty())
                            {
                                if (field_data[0] != ' ' && field_data[0] != '\t' && field_data[0] != '\r' && field_data[0] != '\n')
                                    break;
                                field_data = field_data.substr(1, field_data.size()-1);
                            }

                            // check if we have reached the end
                            if (field_data.size() < 2)
                                break;
                            if (field_data.substr(0, 2) == "--")
                                break;

                            // start parsing lines
                            while (true)
                            {
                                // get the line
                                size_t newline_pos = field_data.size();
                                for (size_t i = 0; i < field_data.size(); i++)
                                {
                                    if (field_data[i] == '\n')
                                    {
                                        newline_pos = i;
                                        break;
                                    }
                                }
                                string line = strip(field_data.substr(0, newline_pos));
                                field_data = field_data.substr(newline_pos+1, field_data.size()-(newline_pos+1));

                                // check if we're done parsing the headers
                                if (line.empty())
                                    break;

                                // check if this is a "Content-Disposition" header
                                string disposition_header = "Content-Disposition:";
                                if (line.size() >= disposition_header.size())
                                {
                                    if (to_lower(line.substr(0, disposition_header.size())) == to_lower(disposition_header))
                                    {
                                        // take out the "Content-Disposition:" tag
                                        line = line.substr(disposition_header.size(), line.size()-disposition_header.size());

                                        // get the disposition fields
                                        vector<string> disposition_fields = split(line, ';');
                                        for (size_t i = 0; i < disposition_fields.size(); i++)
                                            disposition_fields[i] = strip(disposition_fields[i]);

                                        // parse the fields
                                        for (size_t i = 0; i < disposition_fields.size(); i++)
                                        {
                                            // get the key=value pair
                                            vector<string> pair = split(disposition_fields[i], '=');
                                            if (pair.size() == 2)
                                            {
                                                // name
                                                if (to_upper(strip(pair[0])) == "NAME")
                                                {
                                                    // get the name
                                                    field_obj.name = strip(pair[1]);

                                                    // strip the quotes
                                                    if (field_obj.name.size() >= 2)
                                                    {
                                                        if (field_obj.name[0] == '\"' && field_obj.name[field_obj.name.size()-1] == '\"')
                                                            field_obj.name = field_obj.name.substr(1, field_obj.name.size()-2);
                                                    }

                                                    // move on
                                                    continue;
                                                }

                                                // filename
                                                if (to_upper(strip(pair[0])) == "FILENAME")
                                                {
                                                    // get the filename
                                                    field_obj.filename = strip(pair[1]);

                                                    // strip the quotes
                                                    if (field_obj.filename.size() >= 2)
                                                    {
                                                        if (field_obj.filename[0] == '\"' && field_obj.filename[field_obj.filename.size()-1] == '\"')
                                                            field_obj.filename = field_obj.filename.substr(1, field_obj.filename.size()-2);
                                                    }

                                                    // move on
                                                    continue;
                                                }
                                            }
                                        }
                                    }
                                }
                            }

                            // find out how much data to extract
                            size_t field_size = 0;
                            for (size_t i = 0; i < field_data.size()-(boundary.size()+2); i++)
                            {
                                if (field_data.substr(i, boundary.size()+3) == "\n--"+boundary || field_data.substr(i, boundary.size()+4) == "\r\n--"+boundary)
                                {
                                    field_size = i;
                                    break;
                                }
                            }

                            // extract the data
                            field_obj.value = field_data.substr(0, field_size);
                            field_data = field_data.substr(field_size, field_data.size()-field_size);

                            // add the field to the list
                            p->request_obj.field_list.push_back(field_obj);
                        }
                    }
                }
            }
        }

        // get the response
        p->cb(&(p->request_obj),stream);
    }
    delete[] p->bufBase;
    p->bufBase=0;
}


void read_header(uv_stream_t* stream, ssize_t nread, uv_buf_t buf)
{
    const char *pos = buf.base;
    reading_in_progress *p = (reading_in_progress*)(stream->data);
    if(p->bufBase==0)p->bufBase=buf.base;
    int i;
    if(p->isComma) (++(p->pos),++pos);
    for(i=0; i<buf.len&&p->pos<p->header_length; ++i, ++pos, ++p->pos)
    {
        if(p->inName) {
            if(*pos==0)
                p->inName=false;
            else
                p->current_header.name+=*pos;
        } else {
            if(*pos!=0)
                p->current_header.value+=*pos;
            else {
                //header complete

                // check if this is the "CONTENT_LENGTH" header
                if (p->header_list.empty())
                    p->body_length = from_string<int>(p->current_header.value);

                // add the header to the list
                p->header_list.push_back(p->current_header); //this creates a copy
                p->current_header.name="";
                p->current_header.value="";
                p->inName=true;
            }
        }
    }
    if(p->pos>=p->header_length) {
        //process cookies
        for (size_t j = 0; j < p->header_list.size(); j++)
        {
            if (to_upper(p->header_list[j].name) == "HTTP_COOKIE")
            {
                vector<string> crumb_list = split(p->header_list[j].value, ';');
                for (size_t k = 0; k < crumb_list.size(); k++)
                {
                    // get the crumb
                    vector<string> crumb = split(crumb_list[k], '=');
                    if (crumb.size() == 2)
                    {
                        // create the cookie
                        cookie cookie_obj;
                        cookie_obj.name = strip(crumb[0]);
                        cookie_obj.value = strip(crumb[1]);

                        // add the cookie the list
                        p->request_obj.cookie_list.push_back(cookie_obj);
                    }
                }
            }
        }
        p->pos=0;
        p->isComma=true;
        PASS_ON(read_body)
    } else {
        delete[] p->bufBase;
        p->bufBase=0;
    }
}

//read the length of the header;
void read_header_length(uv_stream_t* stream, ssize_t nread, uv_buf_t buf)
{
<<<<<<< HEAD
	// bind the socket
	network::socket server_sock;
	server_sock.bind(port);

	// main server loop
	while (true)
	{
		// accept a new connection
		network::socket* client_sock = new network::socket;
		server_sock.listen(client_sock);
		
		// handle the request
		handle_request_and_release_socket(client_sock, cb);
	}
=======
    const char *pos = buf.base;
    reading_in_progress *p = (reading_in_progress*)(stream->data);
    if(p->bufBase==0) p->bufBase=buf.base;
    int i;
    for(i = 0; i<buf.len; ++i, ++pos)
    {
        if(*pos!=':') {
            p->header_length_str+=*pos;
        } else
            break;
    }
    if(buf.len>0&&*pos==':') {
        //we're done
        p->header_length = from_string<int>(p->header_length_str);
        PASS_ON(read_header)
    } else {
        delete[] p->bufBase;
        p->bufBase=0;
    }
}

uv_buf_t allocBuffer(uv_handle_t* handle, size_t suggested_size)
{
    uv_buf_t buf;
    buf.base = new char[suggested_size];
    buf.len  = suggested_size;
    return buf;
}

// handle a single request
void handle_request_and_release_socket(uv_stream_t* server, int status)
{
    uv_tcp_t *client = new uv_tcp_t;
    uv_tcp_init(uv_default_loop(),client);
    uv_accept((uv_stream_t*)server,(uv_stream_t*)client);

    // create the request object

    reading_in_progress *p= new reading_in_progress;
    p->body_length=0;
    p->inName=true;
    p->header_length=0;
    p->pos=0;
    p->isComma=true;
    p->cstr=0;
    p->cb=(callback)server->data;
    p->bufBase=0;
    client->data=p;

    uv_read_start((uv_stream_t*)client,&allocBuffer,&read_header_length);
}

void run_server(int port, callback cb)
{
    struct sockaddr_in addr = uv_ip4_addr("0.0.0.0", port);
    uv_tcp_t server;
    int err;

    server.data=(void*)cb;

    err = uv_tcp_init(uv_default_loop(), &server);
    //assert(err == 0);
    err = uv_tcp_bind(&server, addr);
    //assert(err == 0);

    err = uv_listen((uv_stream_t*)&server, 128, &handle_request_and_release_socket);
    //assert(r == 0);

    uv_run(uv_default_loop());
}

>>>>>>> 00314fc5
}
<|MERGE_RESOLUTION|>--- conflicted
+++ resolved
@@ -1,640 +1,623 @@
-#include "server.h"
-#include "../../external/libuv/include/uv.h"
-
-using namespace std;
-
-namespace scgi
-{
-// convert a value to a string
-template <class T> string to_string(const T& t)
-{
-    // convert a value to a string
-    stringstream ss;
-    ss<<t;
-    return ss.str();
-}
-
-// parse a value from a string
-template <class T> T from_string(const string& t)
-{
-    // parse a value from a string
-    T ret;
-    stringstream(t)>>ret;
-    return ret;
-}
-
-// strip a string of leading and trailing whitespace
-string strip(string str)
-{
-    // remove leading whitespace
-    while (!str.empty())
-    {
-        if (str[0] == ' ' || str[0] == '\t' || str[0] == '\n' || str[0] == '\r')
-            str = str.substr(1, str.size()-1);
-        else
-            break;
-    }
-    // remove trailing whitespace
-    while (!str.empty())
-    {
-        if (str[str.size()-1] == ' ' || str[str.size()-1] == '\t' || str[str.size()-1] == '\n' || str[str.size()-1] == '\r')
-            str = str.substr(0, str.size()-1);
-        else
-            break;
-    }
-    // return the result
-    return str;
-}
-
-// convert a string to lowercase
-string to_lower(string str)
-{
-    // convert a string to lowercase
-    for (size_t j = 0; j < str.size(); j++)
-        str[j] = tolower(str[j]);
-    return str;
-}
-
-// convert a string to uppercase
-string to_upper(string str)
-{
-    // convert a string to uppercase
-    for (size_t j = 0; j < str.size(); j++)
-        str[j] = toupper(str[j]);
-    return str;
-}
-
-// split strings by a character
-vector<string> split(string str, char separator)
-{
-    // split a string
-    vector<string> result;
-    string current_str;
-    for (size_t i = 0; i < str.size(); i++)
-    {
-        if (str[i] == separator)
-        {
-            result.push_back(current_str);
-            current_str = "";
-        }
-        else
-            current_str += str.substr(i, 1);
-    }
-    result.push_back(current_str);
-    return result;
-}
-
-// decode data of type application/x-www-form-urlencoded
-string url_decode(string str)
-{
-    // replace + characters with spaces
-    for (size_t i = 0; i < str.size(); i++)
-    {
-        if (str[i] == '+')
-            str[i] = ' ';
-    }
-    // escape characters
-    for (size_t i = 0; i < str.size(); i++)
-    {
-        if (str[i] == '%')
-        {
-            // get the next two characters
-            string code = str.substr(i+1, 2);
-
-            // read the value
-            unsigned int x;
-            stringstream stream;
-            stream<<std::hex<<code;
-            stream>>x;
-            char c = (char)x;
-
-            // replace the character
-            str = str.substr(0, i)+c+str.substr(i+3, str.size()-(i+3));
-        }
-    }
-    // return the result
-    return str;
-}
-}
-
-int scgi::request::get_cookie_num()
-{
-    // return the number of cookies
-    return (int)cookie_list.size();
-}
-
-string scgi::request::get_cookie_name(int id)
-{
-    // get the name of a particular cookie
-    return cookie_list[id].name;
-}
-
-string scgi::request::get_cookie_value(string name)
-{
-    // search for the cookie by name
-    for (size_t i = 0; i < cookie_list.size(); i++)
-    {
-        // compare the lowercase names
-        if (to_lower(name) == to_lower(cookie_list[i].name))
-            return cookie_list[i].value;
-    }
-    return "";
-}
-
-bool scgi::request::get_cookie_exists(string name)
-{
-    // search for the cookie by name
-    for (size_t i = 0; i < cookie_list.size(); i++)
-    {
-        // compare the lowercase names
-        if (to_lower(name) == to_lower(cookie_list[i].name))
-            return true;
-    }
-    return false;
-}
-
-using namespace scgi;
-
-int scgi::request::get_field_num()
-{
-    // return the number of fields
-    return (int)field_list.size();
-}
-
-string scgi::request::get_field_name(int id)
-{
-    // get the name of a particular field
-    return field_list[id].name;
-}
-
-string scgi::request::get_field_value(string name)
-{
-    // search for the field by name
-    for (size_t i = 0; i < field_list.size(); i++)
-    {
-        // compare the lowercase names
-        if (to_lower(name) == to_lower(field_list[i].name))
-            return field_list[i].value;
-    }
-    return "";
-}
-
-string scgi::request::get_field_filename(string name)
-{
-    // search for the field by name
-    for (size_t i = 0; i < field_list.size(); i++)
-    {
-        // compare the lowercase names
-        if (to_lower(name) == to_lower(field_list[i].name))
-            return field_list[i].filename;
-    }
-    return "";
-}
-
-bool scgi::request::get_field_exists(string name)
-{
-    // search for the field by name
-    for (size_t i = 0; i < field_list.size(); i++)
-    {
-        // compare the lowercase names
-        if (to_lower(name) == to_lower(field_list[i].name))
-            return true;
-    }
-    return false;
-}
-
-namespace scgi
-{
-
-#define PASS_ON(f) stream->read_cb = &f; \
-                uv_buf_t buf2;          \
-    buf2.base=pos;                      \
-    buf2.len=buf.len-i;                 \
-    f(stream,nread-i,buf2);
-
-void read_body(uv_stream_t* stream, ssize_t nread, uv_buf_t buf)
-{
-    reading_in_progress *p = (reading_in_progress*)(stream->data);
-    if(p->isComma)
-        buf.base=buf.base+2;
-    if(p->bufBase==0) p->bufBase=buf.base;
-    if(p->body_length>p->pos+buf.len) {
-        p->body+=buf.base;
-        p->pos+=buf.len;
-    } else {
-        p->body.append(buf.base,p->body_length-p->pos);
-        //do the actual processing
-        // get the type of request
-        bool get = true;
-
-        bool request_method_exists = false;
-        string request_method;
-        for (size_t i = 0; i < p->header_list.size(); i++)
-        {
-            if (to_upper(p->header_list[i].name) == "REQUEST_METHOD")
-            {
-                request_method_exists = true;
-                request_method = p->header_list[i].value;
-                break;
-            }
-        }
-
-        if (request_method_exists)
-        {
-            if (to_upper(request_method) == "POST")
-                get = false;
-        }
-        if (get)
-        {
-            // the encoding for GET is application/x-www-form-urlencoded
-            bool query_string_exists = false;
-            string query_string;
-            for (size_t i = 0; i < p->header_list.size(); i++)
-            {
-                if (to_upper(p->header_list[i].name) == "QUERY_STRING")
-                {
-                    query_string_exists = true;
-                    query_string = p->header_list[i].value;
-                    break;
-                }
-            }
-
-            if (query_string_exists)
-            {
-                // get the key=value strings
-                vector<string> pairs = split(query_string, '&');
-
-                // construct the values
-                for (size_t i = 0; i < pairs.size(); i++)
-                {
-                    vector<string> pair = split(pairs[i], '=');
-                    if (pair.size() == 2)
-                    {
-                        field field_obj;
-                        field_obj.name = url_decode(strip(pair[0]));
-                        field_obj.value = url_decode(strip(pair[1]));
-                        p->request_obj.field_list.push_back(field_obj);
-                    }
-                }
-            }
-        }
-        else
-        {
-            // the encoding for POST can be application/x-www-form-urlencoded or multipart/form-data
-            bool content_type_exists = false;
-            string content_type;
-            for (size_t i = 0; i < p->header_list.size(); i++)
-            {
-                if (to_upper(p->header_list[i].name) == "CONTENT_TYPE")
-                {
-                    content_type_exists = true;
-                    content_type = p->header_list[i].value;
-                    break;
-                }
-            }
-
-            if (content_type_exists)
-            {
-                // get the subparts of the CONTENT_TYPE header
-                vector<string> content_type_fields = split(content_type, ';');
-                for (size_t i = 0; i < content_type_fields.size(); i++)
-                    content_type_fields[i] = strip(content_type_fields[i]);
-
-                // application/x-www-form-urlencoded
-                if (to_lower(content_type_fields[0]) == "application/x-www-form-urlencoded")
-                {
-                    // get the key=value strings
-                    vector<string> pairs = split(p->body, '&');
-
-                    // construct the values
-                    for (size_t i = 0; i < pairs.size(); i++)
-                    {
-                        vector<string> pair = split(pairs[i], '=');
-                        if (pair.size() == 2)
-                        {
-                            field field_obj;
-                            field_obj.name = url_decode(strip(pair[0]));
-                            field_obj.value = url_decode(strip(pair[1]));
-                            p->request_obj.field_list.push_back(field_obj);
-                        }
-                    }
-                }
-
-                // multipart/form-data
-                if (to_lower(content_type_fields[0]) == "multipart/form-data")
-                {
-                    // get the boundary fields
-                    vector<string> boundary_fields = split(content_type_fields[1], '=');
-                    for (size_t i = 0; i < boundary_fields.size(); i++)
-                        boundary_fields[i] = strip(boundary_fields[i]);
-                    if (boundary_fields.size() == 2)
-                    {
-                        // extract the boundary
-                        string boundary = boundary_fields[1];
-
-                        // get the field data from the body
-                        string field_data = p->body;
-
-                        // loop through the fields
-                        while (true)
-                        {
-                            // make a new field
-                            field field_obj;
-
-                            // skip whitespace
-                            while (!field_data.empty())
-                            {
-                                if (field_data[0] != ' ' && field_data[0] != '\t' && field_data[0] != '\r' && field_data[0] != '\n')
-                                    break;
-                                field_data = field_data.substr(1, field_data.size()-1);
-                            }
-
-                            // skip the boundary
-                            if (field_data.size() < boundary.size()+2)
-                                break;
-                            if (field_data.substr(0, boundary.size()+2) != "--"+boundary)
-                                break;
-                            field_data = field_data.substr(boundary.size()+2, field_data.size()-(boundary.size()+2));
-
-                            // skip whitespace
-                            while (!field_data.empty())
-                            {
-                                if (field_data[0] != ' ' && field_data[0] != '\t' && field_data[0] != '\r' && field_data[0] != '\n')
-                                    break;
-                                field_data = field_data.substr(1, field_data.size()-1);
-                            }
-
-                            // check if we have reached the end
-                            if (field_data.size() < 2)
-                                break;
-                            if (field_data.substr(0, 2) == "--")
-                                break;
-
-                            // start parsing lines
-                            while (true)
-                            {
-                                // get the line
-                                size_t newline_pos = field_data.size();
-                                for (size_t i = 0; i < field_data.size(); i++)
-                                {
-                                    if (field_data[i] == '\n')
-                                    {
-                                        newline_pos = i;
-                                        break;
-                                    }
-                                }
-                                string line = strip(field_data.substr(0, newline_pos));
-                                field_data = field_data.substr(newline_pos+1, field_data.size()-(newline_pos+1));
-
-                                // check if we're done parsing the headers
-                                if (line.empty())
-                                    break;
-
-                                // check if this is a "Content-Disposition" header
-                                string disposition_header = "Content-Disposition:";
-                                if (line.size() >= disposition_header.size())
-                                {
-                                    if (to_lower(line.substr(0, disposition_header.size())) == to_lower(disposition_header))
-                                    {
-                                        // take out the "Content-Disposition:" tag
-                                        line = line.substr(disposition_header.size(), line.size()-disposition_header.size());
-
-                                        // get the disposition fields
-                                        vector<string> disposition_fields = split(line, ';');
-                                        for (size_t i = 0; i < disposition_fields.size(); i++)
-                                            disposition_fields[i] = strip(disposition_fields[i]);
-
-                                        // parse the fields
-                                        for (size_t i = 0; i < disposition_fields.size(); i++)
-                                        {
-                                            // get the key=value pair
-                                            vector<string> pair = split(disposition_fields[i], '=');
-                                            if (pair.size() == 2)
-                                            {
-                                                // name
-                                                if (to_upper(strip(pair[0])) == "NAME")
-                                                {
-                                                    // get the name
-                                                    field_obj.name = strip(pair[1]);
-
-                                                    // strip the quotes
-                                                    if (field_obj.name.size() >= 2)
-                                                    {
-                                                        if (field_obj.name[0] == '\"' && field_obj.name[field_obj.name.size()-1] == '\"')
-                                                            field_obj.name = field_obj.name.substr(1, field_obj.name.size()-2);
-                                                    }
-
-                                                    // move on
-                                                    continue;
-                                                }
-
-                                                // filename
-                                                if (to_upper(strip(pair[0])) == "FILENAME")
-                                                {
-                                                    // get the filename
-                                                    field_obj.filename = strip(pair[1]);
-
-                                                    // strip the quotes
-                                                    if (field_obj.filename.size() >= 2)
-                                                    {
-                                                        if (field_obj.filename[0] == '\"' && field_obj.filename[field_obj.filename.size()-1] == '\"')
-                                                            field_obj.filename = field_obj.filename.substr(1, field_obj.filename.size()-2);
-                                                    }
-
-                                                    // move on
-                                                    continue;
-                                                }
-                                            }
-                                        }
-                                    }
-                                }
-                            }
-
-                            // find out how much data to extract
-                            size_t field_size = 0;
-                            for (size_t i = 0; i < field_data.size()-(boundary.size()+2); i++)
-                            {
-                                if (field_data.substr(i, boundary.size()+3) == "\n--"+boundary || field_data.substr(i, boundary.size()+4) == "\r\n--"+boundary)
-                                {
-                                    field_size = i;
-                                    break;
-                                }
-                            }
-
-                            // extract the data
-                            field_obj.value = field_data.substr(0, field_size);
-                            field_data = field_data.substr(field_size, field_data.size()-field_size);
-
-                            // add the field to the list
-                            p->request_obj.field_list.push_back(field_obj);
-                        }
-                    }
-                }
-            }
-        }
-
-        // get the response
-        p->cb(&(p->request_obj),stream);
-    }
-    delete[] p->bufBase;
-    p->bufBase=0;
-}
-
-
-void read_header(uv_stream_t* stream, ssize_t nread, uv_buf_t buf)
-{
-    const char *pos = buf.base;
-    reading_in_progress *p = (reading_in_progress*)(stream->data);
-    if(p->bufBase==0)p->bufBase=buf.base;
-    int i;
-    if(p->isComma) (++(p->pos),++pos);
-    for(i=0; i<buf.len&&p->pos<p->header_length; ++i, ++pos, ++p->pos)
-    {
-        if(p->inName) {
-            if(*pos==0)
-                p->inName=false;
-            else
-                p->current_header.name+=*pos;
-        } else {
-            if(*pos!=0)
-                p->current_header.value+=*pos;
-            else {
-                //header complete
-
-                // check if this is the "CONTENT_LENGTH" header
-                if (p->header_list.empty())
-                    p->body_length = from_string<int>(p->current_header.value);
-
-                // add the header to the list
-                p->header_list.push_back(p->current_header); //this creates a copy
-                p->current_header.name="";
-                p->current_header.value="";
-                p->inName=true;
-            }
-        }
-    }
-    if(p->pos>=p->header_length) {
-        //process cookies
-        for (size_t j = 0; j < p->header_list.size(); j++)
-        {
-            if (to_upper(p->header_list[j].name) == "HTTP_COOKIE")
-            {
-                vector<string> crumb_list = split(p->header_list[j].value, ';');
-                for (size_t k = 0; k < crumb_list.size(); k++)
-                {
-                    // get the crumb
-                    vector<string> crumb = split(crumb_list[k], '=');
-                    if (crumb.size() == 2)
-                    {
-                        // create the cookie
-                        cookie cookie_obj;
-                        cookie_obj.name = strip(crumb[0]);
-                        cookie_obj.value = strip(crumb[1]);
-
-                        // add the cookie the list
-                        p->request_obj.cookie_list.push_back(cookie_obj);
-                    }
-                }
-            }
-        }
-        p->pos=0;
-        p->isComma=true;
-        PASS_ON(read_body)
-    } else {
-        delete[] p->bufBase;
-        p->bufBase=0;
-    }
-}
-
-//read the length of the header;
-void read_header_length(uv_stream_t* stream, ssize_t nread, uv_buf_t buf)
-{
-<<<<<<< HEAD
-	// bind the socket
-	network::socket server_sock;
-	server_sock.bind(port);
-
-	// main server loop
-	while (true)
-	{
-		// accept a new connection
-		network::socket* client_sock = new network::socket;
-		server_sock.listen(client_sock);
-		
-		// handle the request
-		handle_request_and_release_socket(client_sock, cb);
-	}
-=======
-    const char *pos = buf.base;
-    reading_in_progress *p = (reading_in_progress*)(stream->data);
-    if(p->bufBase==0) p->bufBase=buf.base;
-    int i;
-    for(i = 0; i<buf.len; ++i, ++pos)
-    {
-        if(*pos!=':') {
-            p->header_length_str+=*pos;
-        } else
-            break;
-    }
-    if(buf.len>0&&*pos==':') {
-        //we're done
-        p->header_length = from_string<int>(p->header_length_str);
-        PASS_ON(read_header)
-    } else {
-        delete[] p->bufBase;
-        p->bufBase=0;
-    }
-}
-
-uv_buf_t allocBuffer(uv_handle_t* handle, size_t suggested_size)
-{
-    uv_buf_t buf;
-    buf.base = new char[suggested_size];
-    buf.len  = suggested_size;
-    return buf;
-}
-
-// handle a single request
-void handle_request_and_release_socket(uv_stream_t* server, int status)
-{
-    uv_tcp_t *client = new uv_tcp_t;
-    uv_tcp_init(uv_default_loop(),client);
-    uv_accept((uv_stream_t*)server,(uv_stream_t*)client);
-
-    // create the request object
-
-    reading_in_progress *p= new reading_in_progress;
-    p->body_length=0;
-    p->inName=true;
-    p->header_length=0;
-    p->pos=0;
-    p->isComma=true;
-    p->cstr=0;
-    p->cb=(callback)server->data;
-    p->bufBase=0;
-    client->data=p;
-
-    uv_read_start((uv_stream_t*)client,&allocBuffer,&read_header_length);
-}
-
-void run_server(int port, callback cb)
-{
-    struct sockaddr_in addr = uv_ip4_addr("0.0.0.0", port);
-    uv_tcp_t server;
-    int err;
-
-    server.data=(void*)cb;
-
-    err = uv_tcp_init(uv_default_loop(), &server);
-    //assert(err == 0);
-    err = uv_tcp_bind(&server, addr);
-    //assert(err == 0);
-
-    err = uv_listen((uv_stream_t*)&server, 128, &handle_request_and_release_socket);
-    //assert(r == 0);
-
-    uv_run(uv_default_loop());
-}
-
->>>>>>> 00314fc5
-}
+#include "server.h"
+#include "../../external/libuv/include/uv.h"
+
+using namespace std;
+
+namespace scgi
+{
+// convert a value to a string
+template <class T> string to_string(const T& t)
+{
+    // convert a value to a string
+    stringstream ss;
+    ss<<t;
+    return ss.str();
+}
+
+// parse a value from a string
+template <class T> T from_string(const string& t)
+{
+    // parse a value from a string
+    T ret;
+    stringstream(t)>>ret;
+    return ret;
+}
+
+// strip a string of leading and trailing whitespace
+string strip(string str)
+{
+    // remove leading whitespace
+    while (!str.empty())
+    {
+        if (str[0] == ' ' || str[0] == '\t' || str[0] == '\n' || str[0] == '\r')
+            str = str.substr(1, str.size()-1);
+        else
+            break;
+    }
+    // remove trailing whitespace
+    while (!str.empty())
+    {
+        if (str[str.size()-1] == ' ' || str[str.size()-1] == '\t' || str[str.size()-1] == '\n' || str[str.size()-1] == '\r')
+            str = str.substr(0, str.size()-1);
+        else
+            break;
+    }
+    // return the result
+    return str;
+}
+
+// convert a string to lowercase
+string to_lower(string str)
+{
+    // convert a string to lowercase
+    for (size_t j = 0; j < str.size(); j++)
+        str[j] = tolower(str[j]);
+    return str;
+}
+
+// convert a string to uppercase
+string to_upper(string str)
+{
+    // convert a string to uppercase
+    for (size_t j = 0; j < str.size(); j++)
+        str[j] = toupper(str[j]);
+    return str;
+}
+
+// split strings by a character
+vector<string> split(string str, char separator)
+{
+    // split a string
+    vector<string> result;
+    string current_str;
+    for (size_t i = 0; i < str.size(); i++)
+    {
+        if (str[i] == separator)
+        {
+            result.push_back(current_str);
+            current_str = "";
+        }
+        else
+            current_str += str.substr(i, 1);
+    }
+    result.push_back(current_str);
+    return result;
+}
+
+// decode data of type application/x-www-form-urlencoded
+string url_decode(string str)
+{
+    // replace + characters with spaces
+    for (size_t i = 0; i < str.size(); i++)
+    {
+        if (str[i] == '+')
+            str[i] = ' ';
+    }
+    // escape characters
+    for (size_t i = 0; i < str.size(); i++)
+    {
+        if (str[i] == '%')
+        {
+            // get the next two characters
+            string code = str.substr(i+1, 2);
+
+            // read the value
+            unsigned int x;
+            stringstream stream;
+            stream<<std::hex<<code;
+            stream>>x;
+            char c = (char)x;
+
+            // replace the character
+            str = str.substr(0, i)+c+str.substr(i+3, str.size()-(i+3));
+        }
+    }
+    // return the result
+    return str;
+}
+}
+
+int scgi::request::get_cookie_num()
+{
+    // return the number of cookies
+    return (int)cookie_list.size();
+}
+
+string scgi::request::get_cookie_name(int id)
+{
+    // get the name of a particular cookie
+    return cookie_list[id].name;
+}
+
+string scgi::request::get_cookie_value(string name)
+{
+    // search for the cookie by name
+    for (size_t i = 0; i < cookie_list.size(); i++)
+    {
+        // compare the lowercase names
+        if (to_lower(name) == to_lower(cookie_list[i].name))
+            return cookie_list[i].value;
+    }
+    return "";
+}
+
+bool scgi::request::get_cookie_exists(string name)
+{
+    // search for the cookie by name
+    for (size_t i = 0; i < cookie_list.size(); i++)
+    {
+        // compare the lowercase names
+        if (to_lower(name) == to_lower(cookie_list[i].name))
+            return true;
+    }
+    return false;
+}
+
+using namespace scgi;
+
+int scgi::request::get_field_num()
+{
+    // return the number of fields
+    return (int)field_list.size();
+}
+
+string scgi::request::get_field_name(int id)
+{
+    // get the name of a particular field
+    return field_list[id].name;
+}
+
+string scgi::request::get_field_value(string name)
+{
+    // search for the field by name
+    for (size_t i = 0; i < field_list.size(); i++)
+    {
+        // compare the lowercase names
+        if (to_lower(name) == to_lower(field_list[i].name))
+            return field_list[i].value;
+    }
+    return "";
+}
+
+string scgi::request::get_field_filename(string name)
+{
+    // search for the field by name
+    for (size_t i = 0; i < field_list.size(); i++)
+    {
+        // compare the lowercase names
+        if (to_lower(name) == to_lower(field_list[i].name))
+            return field_list[i].filename;
+    }
+    return "";
+}
+
+bool scgi::request::get_field_exists(string name)
+{
+    // search for the field by name
+    for (size_t i = 0; i < field_list.size(); i++)
+    {
+        // compare the lowercase names
+        if (to_lower(name) == to_lower(field_list[i].name))
+            return true;
+    }
+    return false;
+}
+
+namespace scgi
+{
+
+#define PASS_ON(f) stream->read_cb = &f; \
+                uv_buf_t buf2;          \
+    buf2.base=pos;                      \
+    buf2.len=buf.len-i;                 \
+    f(stream,nread-i,buf2);
+
+void read_body(uv_stream_t* stream, ssize_t nread, uv_buf_t buf)
+{
+    reading_in_progress *p = (reading_in_progress*)(stream->data);
+    if(p->isComma)
+        buf.base=buf.base+2;
+    if(p->bufBase==0) p->bufBase=buf.base;
+    if(p->body_length>p->pos+buf.len) {
+        p->body+=buf.base;
+        p->pos+=buf.len;
+    } else {
+        p->body.append(buf.base,p->body_length-p->pos);
+        //do the actual processing
+        // get the type of request
+        bool get = true;
+
+        bool request_method_exists = false;
+        string request_method;
+        for (size_t i = 0; i < p->header_list.size(); i++)
+        {
+            if (to_upper(p->header_list[i].name) == "REQUEST_METHOD")
+            {
+                request_method_exists = true;
+                request_method = p->header_list[i].value;
+                break;
+            }
+        }
+
+        if (request_method_exists)
+        {
+            if (to_upper(request_method) == "POST")
+                get = false;
+        }
+        if (get)
+        {
+            // the encoding for GET is application/x-www-form-urlencoded
+            bool query_string_exists = false;
+            string query_string;
+            for (size_t i = 0; i < p->header_list.size(); i++)
+            {
+                if (to_upper(p->header_list[i].name) == "QUERY_STRING")
+                {
+                    query_string_exists = true;
+                    query_string = p->header_list[i].value;
+                    break;
+                }
+            }
+
+            if (query_string_exists)
+            {
+                // get the key=value strings
+                vector<string> pairs = split(query_string, '&');
+
+                // construct the values
+                for (size_t i = 0; i < pairs.size(); i++)
+                {
+                    vector<string> pair = split(pairs[i], '=');
+                    if (pair.size() == 2)
+                    {
+                        field field_obj;
+                        field_obj.name = url_decode(strip(pair[0]));
+                        field_obj.value = url_decode(strip(pair[1]));
+                        p->request_obj.field_list.push_back(field_obj);
+                    }
+                }
+            }
+        }
+        else
+        {
+            // the encoding for POST can be application/x-www-form-urlencoded or multipart/form-data
+            bool content_type_exists = false;
+            string content_type;
+            for (size_t i = 0; i < p->header_list.size(); i++)
+            {
+                if (to_upper(p->header_list[i].name) == "CONTENT_TYPE")
+                {
+                    content_type_exists = true;
+                    content_type = p->header_list[i].value;
+                    break;
+                }
+            }
+
+            if (content_type_exists)
+            {
+                // get the subparts of the CONTENT_TYPE header
+                vector<string> content_type_fields = split(content_type, ';');
+                for (size_t i = 0; i < content_type_fields.size(); i++)
+                    content_type_fields[i] = strip(content_type_fields[i]);
+
+                // application/x-www-form-urlencoded
+                if (to_lower(content_type_fields[0]) == "application/x-www-form-urlencoded")
+                {
+                    // get the key=value strings
+                    vector<string> pairs = split(p->body, '&');
+
+                    // construct the values
+                    for (size_t i = 0; i < pairs.size(); i++)
+                    {
+                        vector<string> pair = split(pairs[i], '=');
+                        if (pair.size() == 2)
+                        {
+                            field field_obj;
+                            field_obj.name = url_decode(strip(pair[0]));
+                            field_obj.value = url_decode(strip(pair[1]));
+                            p->request_obj.field_list.push_back(field_obj);
+                        }
+                    }
+                }
+
+                // multipart/form-data
+                if (to_lower(content_type_fields[0]) == "multipart/form-data")
+                {
+                    // get the boundary fields
+                    vector<string> boundary_fields = split(content_type_fields[1], '=');
+                    for (size_t i = 0; i < boundary_fields.size(); i++)
+                        boundary_fields[i] = strip(boundary_fields[i]);
+                    if (boundary_fields.size() == 2)
+                    {
+                        // extract the boundary
+                        string boundary = boundary_fields[1];
+
+                        // get the field data from the body
+                        string field_data = p->body;
+
+                        // loop through the fields
+                        while (true)
+                        {
+                            // make a new field
+                            field field_obj;
+
+                            // skip whitespace
+                            while (!field_data.empty())
+                            {
+                                if (field_data[0] != ' ' && field_data[0] != '\t' && field_data[0] != '\r' && field_data[0] != '\n')
+                                    break;
+                                field_data = field_data.substr(1, field_data.size()-1);
+                            }
+
+                            // skip the boundary
+                            if (field_data.size() < boundary.size()+2)
+                                break;
+                            if (field_data.substr(0, boundary.size()+2) != "--"+boundary)
+                                break;
+                            field_data = field_data.substr(boundary.size()+2, field_data.size()-(boundary.size()+2));
+
+                            // skip whitespace
+                            while (!field_data.empty())
+                            {
+                                if (field_data[0] != ' ' && field_data[0] != '\t' && field_data[0] != '\r' && field_data[0] != '\n')
+                                    break;
+                                field_data = field_data.substr(1, field_data.size()-1);
+                            }
+
+                            // check if we have reached the end
+                            if (field_data.size() < 2)
+                                break;
+                            if (field_data.substr(0, 2) == "--")
+                                break;
+
+                            // start parsing lines
+                            while (true)
+                            {
+                                // get the line
+                                size_t newline_pos = field_data.size();
+                                for (size_t i = 0; i < field_data.size(); i++)
+                                {
+                                    if (field_data[i] == '\n')
+                                    {
+                                        newline_pos = i;
+                                        break;
+                                    }
+                                }
+                                string line = strip(field_data.substr(0, newline_pos));
+                                field_data = field_data.substr(newline_pos+1, field_data.size()-(newline_pos+1));
+
+                                // check if we're done parsing the headers
+                                if (line.empty())
+                                    break;
+
+                                // check if this is a "Content-Disposition" header
+                                string disposition_header = "Content-Disposition:";
+                                if (line.size() >= disposition_header.size())
+                                {
+                                    if (to_lower(line.substr(0, disposition_header.size())) == to_lower(disposition_header))
+                                    {
+                                        // take out the "Content-Disposition:" tag
+                                        line = line.substr(disposition_header.size(), line.size()-disposition_header.size());
+
+                                        // get the disposition fields
+                                        vector<string> disposition_fields = split(line, ';');
+                                        for (size_t i = 0; i < disposition_fields.size(); i++)
+                                            disposition_fields[i] = strip(disposition_fields[i]);
+
+                                        // parse the fields
+                                        for (size_t i = 0; i < disposition_fields.size(); i++)
+                                        {
+                                            // get the key=value pair
+                                            vector<string> pair = split(disposition_fields[i], '=');
+                                            if (pair.size() == 2)
+                                            {
+                                                // name
+                                                if (to_upper(strip(pair[0])) == "NAME")
+                                                {
+                                                    // get the name
+                                                    field_obj.name = strip(pair[1]);
+
+                                                    // strip the quotes
+                                                    if (field_obj.name.size() >= 2)
+                                                    {
+                                                        if (field_obj.name[0] == '\"' && field_obj.name[field_obj.name.size()-1] == '\"')
+                                                            field_obj.name = field_obj.name.substr(1, field_obj.name.size()-2);
+                                                    }
+
+                                                    // move on
+                                                    continue;
+                                                }
+
+                                                // filename
+                                                if (to_upper(strip(pair[0])) == "FILENAME")
+                                                {
+                                                    // get the filename
+                                                    field_obj.filename = strip(pair[1]);
+
+                                                    // strip the quotes
+                                                    if (field_obj.filename.size() >= 2)
+                                                    {
+                                                        if (field_obj.filename[0] == '\"' && field_obj.filename[field_obj.filename.size()-1] == '\"')
+                                                            field_obj.filename = field_obj.filename.substr(1, field_obj.filename.size()-2);
+                                                    }
+
+                                                    // move on
+                                                    continue;
+                                                }
+                                            }
+                                        }
+                                    }
+                                }
+                            }
+
+                            // find out how much data to extract
+                            size_t field_size = 0;
+                            for (size_t i = 0; i < field_data.size()-(boundary.size()+2); i++)
+                            {
+                                if (field_data.substr(i, boundary.size()+3) == "\n--"+boundary || field_data.substr(i, boundary.size()+4) == "\r\n--"+boundary)
+                                {
+                                    field_size = i;
+                                    break;
+                                }
+                            }
+
+                            // extract the data
+                            field_obj.value = field_data.substr(0, field_size);
+                            field_data = field_data.substr(field_size, field_data.size()-field_size);
+
+                            // add the field to the list
+                            p->request_obj.field_list.push_back(field_obj);
+                        }
+                    }
+                }
+            }
+        }
+
+        // get the response
+        p->cb(&(p->request_obj),stream);
+    }
+    delete[] p->bufBase;
+    p->bufBase=0;
+}
+
+
+void read_header(uv_stream_t* stream, ssize_t nread, uv_buf_t buf)
+{
+    const char *pos = buf.base;
+    reading_in_progress *p = (reading_in_progress*)(stream->data);
+    if(p->bufBase==0)p->bufBase=buf.base;
+    int i;
+    if(p->isComma) (++(p->pos),++pos);
+    for(i=0; i<buf.len&&p->pos<p->header_length; ++i, ++pos, ++p->pos)
+    {
+        if(p->inName) {
+            if(*pos==0)
+                p->inName=false;
+            else
+                p->current_header.name+=*pos;
+        } else {
+            if(*pos!=0)
+                p->current_header.value+=*pos;
+            else {
+                //header complete
+
+                // check if this is the "CONTENT_LENGTH" header
+                if (p->header_list.empty())
+                    p->body_length = from_string<int>(p->current_header.value);
+
+                // add the header to the list
+                p->header_list.push_back(p->current_header); //this creates a copy
+                p->current_header.name="";
+                p->current_header.value="";
+                p->inName=true;
+            }
+        }
+    }
+    if(p->pos>=p->header_length) {
+        //process cookies
+        for (size_t j = 0; j < p->header_list.size(); j++)
+        {
+            if (to_upper(p->header_list[j].name) == "HTTP_COOKIE")
+            {
+                vector<string> crumb_list = split(p->header_list[j].value, ';');
+                for (size_t k = 0; k < crumb_list.size(); k++)
+                {
+                    // get the crumb
+                    vector<string> crumb = split(crumb_list[k], '=');
+                    if (crumb.size() == 2)
+                    {
+                        // create the cookie
+                        cookie cookie_obj;
+                        cookie_obj.name = strip(crumb[0]);
+                        cookie_obj.value = strip(crumb[1]);
+
+                        // add the cookie the list
+                        p->request_obj.cookie_list.push_back(cookie_obj);
+                    }
+                }
+            }
+        }
+        p->pos=0;
+        p->isComma=true;
+        PASS_ON(read_body)
+    } else {
+        delete[] p->bufBase;
+        p->bufBase=0;
+    }
+}
+
+//read the length of the header;
+void read_header_length(uv_stream_t* stream, ssize_t nread, uv_buf_t buf)
+{
+    const char *pos = buf.base;
+    reading_in_progress *p = (reading_in_progress*)(stream->data);
+    if(p->bufBase==0) p->bufBase=buf.base;
+    int i;
+    for(i = 0; i<buf.len; ++i, ++pos)
+    {
+        if(*pos!=':') {
+            p->header_length_str+=*pos;
+        } else
+            break;
+    }
+    if(buf.len>0&&*pos==':') {
+        //we're done
+        p->header_length = from_string<int>(p->header_length_str);
+        PASS_ON(read_header)
+    } else {
+        delete[] p->bufBase;
+        p->bufBase=0;
+    }
+}
+
+uv_buf_t allocBuffer(uv_handle_t* handle, size_t suggested_size)
+{
+    uv_buf_t buf;
+    buf.base = new char[suggested_size];
+    buf.len  = suggested_size;
+    return buf;
+}
+
+// handle a single request
+void handle_request_and_release_socket(uv_stream_t* server, int status)
+{
+    uv_tcp_t *client = new uv_tcp_t;
+    uv_tcp_init(uv_default_loop(),client);
+    uv_accept((uv_stream_t*)server,(uv_stream_t*)client);
+
+    // create the request object
+
+    reading_in_progress *p= new reading_in_progress;
+    p->body_length=0;
+    p->inName=true;
+    p->header_length=0;
+    p->pos=0;
+    p->isComma=true;
+    p->cstr=0;
+    p->cb=(callback)server->data;
+    p->bufBase=0;
+    client->data=p;
+
+    uv_read_start((uv_stream_t*)client,&allocBuffer,&read_header_length);
+}
+
+void run_server(int port, callback cb)
+{
+    struct sockaddr_in addr = uv_ip4_addr("0.0.0.0", port);
+    uv_tcp_t server;
+    int err;
+
+    server.data=(void*)cb;
+
+    err = uv_tcp_init(uv_default_loop(), &server);
+    //assert(err == 0);
+    err = uv_tcp_bind(&server, addr);
+    //assert(err == 0);
+
+    err = uv_listen((uv_stream_t*)&server, 128, &handle_request_and_release_socket);
+    //assert(r == 0);
+
+    uv_run(uv_default_loop());
+}
+
+}