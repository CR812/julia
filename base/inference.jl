--- conflicted
+++ resolved
@@ -609,15 +609,11 @@
             end
             if 1 <= idx <= a1.ninitialized
                 return Const(true)
-<<<<<<< HEAD
             elseif a1.name === _NamedTuple_name
                 if isleaftype(a1)
                     return Const(false)
                 end
-            elseif idx <= 0 || (idx > nfields(a1) && !isvatuple(a1))
-=======
             elseif idx <= 0 || (!isvatuple(a1) && idx > fieldcount(a1))
->>>>>>> 0d7bbccf
                 return Const(false)
             elseif !isvatuple(a1) && isbits(fieldtype(a1, idx))
                 return Const(true)
