--- conflicted
+++ resolved
@@ -1877,7 +1877,6 @@
     nothing
 end
 
-<<<<<<< HEAD
 @deprecate find(x::Number)            find(!iszero, x)
 @deprecate findnext(A, v, i::Integer) findnext(equalto(v), A, i)
 @deprecate findfirst(A, v)            findfirst(equalto(v), A)
@@ -1885,11 +1884,10 @@
 @deprecate findlast(A, v)             findlast(equalto(v), A)
 # also remove deprecation warnings in find* functions in array.jl, sparse/sparsematrix.jl,
 # and sparse/sparsevector.jl.
-=======
+
 # issue #20816
 @deprecate strwidth textwidth
 @deprecate charwidth textwidth
->>>>>>> 19921aa0
 
 # END 0.7 deprecations
 
